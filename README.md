--- conflicted
+++ resolved
@@ -245,20 +245,9 @@
 
 Special thanks to [anthropic-computer-use](https://github.com/anthropics/anthropic-quickstarts/tree/main/computer-use-demo) and [browser-use](https://github.com/browser-use/browser-use) for foundational support.
 
-<<<<<<< HEAD
 We also appreciate the work from [AAAJ](https://github.com/metauto-ai/agent-as-a-judge), [MetaGPT](https://github.com/geekan/MetaGPT), [OpenHands](https://github.com/All-Hands-AI/OpenHands), and [SWE-agent](https://github.com/SWE-agent/SWE-agent).
-=======
-## Sponsors
-Thanks to [PPIO](https://ppinfra.com/user/register?invited_by=OCPKCN&utm_source=github_openmanus&utm_medium=github_readme&utm_campaign=link) for computing source support.
-> PPIO: The most affordable and easily-integrated MaaS and GPU cloud solution.
-
-
-## Acknowledgement
->>>>>>> 896a5d8d
 
 Thanks to StepFun (阶跃星辰) for Hugging Face demo space support.
-
-OpenManus is built by contributors from the MetaGPT community.
 
 ## 📜 Citation
 
@@ -272,4 +261,255 @@
   publisher = {GitHub},
   journal = {GitHub repository},
   howpublished = {\url{https://github.com/mannaandpoem/OpenManus}},
+}
+<p align="center">
+  <img src="assets/logo.jpg" width="200"/>
+</p>
+
+<p align="center">
+  <strong>OpenManus: Your Versatile AI Agent Framework</strong>
+</p>
+
+<p align="center">
+  English | <a href="README_zh.md">中文</a> | <a href="README_ko.md">한국어</a> | <a href="README_ja.md">日本語</a>
+</p>
+
+<p align="center">
+  <a href="https://github.com/mannaandpoem/OpenManus/stargazers"><img src="https://img.shields.io/github/stars/mannaandpoem/OpenManus?style=social" alt="GitHub stars"></a>
+  &ensp;
+  <a href="https://opensource.org/licenses/MIT"><img src="https://img.shields.io/badge/License-MIT-yellow.svg" alt="License: MIT"></a>
+  &ensp;
+  <a href="https://discord.gg/DYn29wFk9z"><img src="https://dcbadge.vercel.app/api/server/DYn29wFk9z?style=flat" alt="Discord Follow"></a>
+  &ensp;
+  <a href="https://huggingface.co/spaces/lyh-917/OpenManusDemo"><img src="https://img.shields.io/badge/Demo-Hugging%20Face-yellow" alt="Demo"></a>
+</p>
+
+---
+
+## 👋 Introduction
+
+Manus is incredible, but OpenManus can achieve any idea without an *Invite Code* 🛫!
+
+**This fork enhances the original OpenManus by adding a user-friendly Web UI, an OpenAI-compatible API, a dedicated CLI entry point, multi-turn conversation support, and persistent chat history.**
+
+Our team members [@Xinbin Liang](https://github.com/mannaandpoem) and [@Jinyu Xiang](https://github.com/XiangJinyu) (core authors), along with [@Zhaoyang Yu](https://github.com/MoshiQAQ), [@Jiayi Zhang](https://github.com/didiforgithub), and [@Sirui Hong](https://github.com/stellaHSR), we are from [@MetaGPT](https://github.com/geekan/MetaGPT). The prototype is launched within 3 hours and we are keeping building!
+
+It's a simple implementation, so we welcome any suggestions, contributions, and feedback!
+
+Enjoy your own agent with OpenManus!
+
+We're also excited to introduce [OpenManus-RL](https://github.com/OpenManus/OpenManus-RL), an open-source project dedicated to reinforcement learning (RL)- based (such as GRPO) tuning methods for LLM agents, developed collaboratively by researchers from UIUC and OpenManus.
+
+## ✨ Features (Enhanced in this Fork)
+
+*   **Multi-Turn Conversation**: Engage in extended dialogues with context retention.
+*   **Web UI (Gradio)**: Interact with the agent through an intuitive web interface featuring:
+    *   Streaming responses for real-time updates.
+    *   Session management (create, rename, delete, switch conversations).
+    *   Persistent chat history stored locally in the `chatsHistory/` directory.
+*   **OpenAI-Compatible API (FastAPI)**: Integrate OpenManus into your applications using the familiar OpenAI SDK format (`/v1/chat/completions` endpoint). Supports both streaming and non-streaming modes.
+*   **Command-Line Interface (CLI)**: A dedicated entry point (`cli_main.py`) for terminal-based interaction.
+*   **Versatile Tools**: Equipped with tools for:
+    *   Web Browsing (`BrowserUseTool`)
+    *   Code Execution (Python in a sandbox environment)
+    *   File Operations (String replacement editor)
+    *   Web Search (Google, Bing, DuckDuckGo, Baidu)
+    *   Bash Command Execution (via sandbox terminal)
+*   **Extensible Framework**: Built with a clear, object-oriented structure (`BaseAgent` -> `ReActAgent` -> `ToolCallAgent` -> `BrowserAgent` -> `Manus`).
+
+## 📸 Screenshots
+
+**Web UI:**
+![OpenManus Web UI Screenshot 1](https://github.com/Hank-Chromela/Hank-Chroela-images/blob/main/1743753144854.png?raw=true)
+
+**Session Management:**
+![OpenManus Web UI Screenshot 2](https://github.com/Hank-Chromela/Hank-Chroela-images/blob/main/1743753160804.png?raw=true)
+
+## 🚀 Installation
+
+We recommend using `uv` for faster installation and dependency management.
+
+### Method 1: Using conda
+
+1.  Create a new conda environment:
+    ```bash
+    conda create -n open_manus python=3.12 -y
+    conda activate open_manus
+    ```
+2.  Clone this repository (Your Fork):
+    ```bash
+    git clone https://github.com/Hank-Chromela/OpenManus-GUI.git
+    cd OpenManus-GUI
+    ```
+3.  Install dependencies:
+    ```bash
+    pip install -r requirements.txt
+    ```
+
+### Method 2: Using uv (Recommended)
+
+1.  Install `uv` (if you haven't already):
+    ```bash
+    curl -LsSf https://astral.sh/uv/install.sh | sh
+    # Or follow instructions at https://github.com/astral-sh/uv
+    ```
+2.  Clone this repository (Your Fork):
+    ```bash
+    git clone https://github.com/Hank-Chromela/OpenManus-GUI.git
+    cd OpenManus-GUI
+    ```
+3.  Create and activate a virtual environment:
+    ```bash
+    uv venv --python 3.12 # Or your preferred Python 3.10+ version
+    source .venv/bin/activate  # Unix/macOS
+    # .venv\Scripts\activate    # Windows
+    ```
+4.  Install dependencies:
+    ```bash
+    uv pip install -r requirements.txt
+    ```
+
+### Install Playwright Browsers (Required for Browser Tool)
+```bash
+playwright install --with-deps
+⚙️ Configuration
+OpenManus requires configuration for the Large Language Model (LLM) you intend to use.
+
+Ensure config/config.example.toml exists: This file serves as the configuration template.
+Create config/config.toml:
+cp config/config.example.toml config/config.toml
+Edit config/config.toml to add your API keys and customize settings:
+# Global LLM configuration (primarily uses default)
+[llm.default]
+model = "gpt-4o" # e.g., gpt-4o, gpt-3.5-turbo, claude-3-opus-20240229, etc.
+api_type = "openai" # Supported: "openai", "azure", "aws" (Bedrock), etc. depending on your LLM config
+base_url = "https://api.openai.com/v1" # Replace with your API endpoint
+api_key = "sk-..."  # IMPORTANT: Replace with your actual API key!
+max_tokens = 4096
+temperature = 0.0
+# api_version = "..." # Required for Azure OpenAI
+
+# Optional configuration for specific LLM models (e.g., for vision)
+# [llm.vision]
+# model = "gpt-4o"
+# base_url = "https://api.openai.com/v1"
+# api_key = "sk-..."
+Note: config/config.toml contains sensitive information and is included in .gitignore to prevent accidental commits.
+▶️ Running the Application
+You can now run different modes using separate entry points or the main launcher:
+
+1. Run Web UI & API Server (Recommended)
+
+Use the main.py launcher script:
+
+python main.py
+# Or explicitly (default behavior):
+# python main.py --service all
+This will:
+
+Start the Gradio Web UI server (default: http://127.0.0.1:7860).
+Start the FastAPI API server (default: http://0.0.0.0:8000).
+Attempt to automatically open the Web UI in your browser.
+2. Run Only Web UI
+
+python main.py --service ui
+Starts only the Gradio Web UI server (default: http://127.0.0.1:7860).
+Attempts to open the browser.
+3. Run Only API Server
+
+python main.py --service api
+Starts only the FastAPI API server (default: http://0.0.0.0:8000).
+4. Run Command-Line Interface (CLI)
+
+python cli_main.py
+Starts the pure command-line interaction mode.
+💻 Using the Web UI
+Navigate to http://127.0.0.1:7860 in your browser if it didn't open automatically.
+Chat: Enter your requests in the message box at the bottom and press Enter or click "Send". The agent's thoughts, tool usage, and final response will stream into the chat window.
+Session Management:
+Use the left sidebar to manage conversations.
+Click "➕ New Chat" to start a fresh conversation.
+Select a session from the list to load its history.
+Use the "Manage Selected Session" section below the list to rename or delete the currently selected chat (you cannot delete the last remaining chat).
+Persistence: Chat history and session names are automatically saved in the chatsHistory/ directory as JSON files and will be reloaded when you restart the application.
+🔌 Using the API
+The server exposes an OpenAI-compatible API endpoint at /v1/chat/completions (default runs on http://0.0.0.0:8000). You can use standard OpenAI client libraries (like the official Python openai library) to interact with it.
+
+Configuration in Client:
+
+Base URL: http://<your-server-ip-or-localhost>:8000/v1 (e.g., http://127.0.0.1:8000/v1)
+API Key: Any non-empty string (e.g., "not-needed"). The server does not validate the key.
+Model: Any non-empty string (e.g., "openmanus"). The server uses the configured Manus agent regardless of the model name sent.
+Example using openai Python library:
+
+# test_api.py
+import openai
+
+# Configure the client (assuming API server runs on localhost:8000)
+client = openai.OpenAI(
+    base_url="http://127.0.0.1:8000/v1",
+    api_key="not-needed", # Provide a dummy key
+)
+
+# Non-streaming request
+try:
+    completion = client.chat.completions.create(
+        model="openmanus-local", # Model name is required but ignored by server
+        messages=[
+            {"role": "user", "content": "What is the capital of France?"}
+        ]
+    )
+    print("Non-Streaming Response:")
+    print(completion.choices[0].message.content)
+except Exception as e:
+    print(f"API Error: {e}")
+
+# Streaming request
+try:
+    stream = client.chat.completions.create(
+        model="openmanus-local",
+        messages=[
+            {"role": "user", "content": "Explain quantum entanglement briefly."}
+        ],
+        stream=True
+    )
+    print("\nStreaming Response:")
+    for chunk in stream:
+        if chunk.choices[0].delta.content is not None:
+            print(chunk.choices[0].delta.content, end="")
+    print()
+except Exception as e:
+    print(f"API Streaming Error: {e}")
+🙌 How to contribute
+We welcome any friendly suggestions and helpful contributions! Just create issues or submit pull requests.
+
+Or contact @mannaandpoem via 📧email: mannaandpoem@gmail.com
+
+Note: Before submitting a pull request, please use the pre-commit tool to check your changes. Run pre-commit run --all-files to execute the checks.
+
+💬 Community Group
+Join our networking group on Feishu and share your experience with other developers!
+
+⭐ Star History
+Star History Chart
+
+🙏 Acknowledgement
+Thanks to anthropic-computer-use and browser-use for providing basic support for this project!
+
+Additionally, we are grateful to AAAJ, MetaGPT, OpenHands and SWE-agent.
+
+We also thank stepfun(阶跃星辰) for supporting our Hugging Face demo space.
+
+OpenManus is built by contributors from MetaGPT. Huge thanks to this agent community!
+
+📜 Cite
+If you use OpenManus in your research or work, please cite it as follows:
+
+@misc{openmanusGUI2025,
+  author = {Xinbin Liang and Jinyu Xiang and Zhaoyang Yu and Jiayi Zhang and Sirui Hong and Hank-Chromela (UI/API Integration)},
+  title = {OpenManus-GUI: An Enhanced Open-Source Framework for Versatile AI Agents with UI and API},
+  year = {2025},
+  publisher = {GitHub},
+  journal = {GitHub repository},
+  howpublished = {\url{https://github.com/Hank-Chromela/OpenManus-GUI}},
 }
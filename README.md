--- conflicted
+++ resolved
@@ -1,216 +1,193 @@
-<<<<<<< HEAD
-English | [中文](README_zh.md) | [한국어](README_ko.md)
-=======
-<p align="center">
-  <img src="assets/logo.jpg" width="200"/>
-</p>
-
-English | [中文](README_zh.md) | [한국어](README_ko.md) | [日本語](README_ja.md)
->>>>>>> f25ed7d4
-
-[![GitHub stars](https://img.shields.io/github/stars/mannaandpoem/OpenManus?style=social)](https://github.com/mannaandpoem/OpenManus/stargazers)
-&ensp;
-[![License: MIT](https://img.shields.io/badge/License-MIT-yellow.svg)](https://opensource.org/licenses/MIT) &ensp;
-[![Discord Follow](https://dcbadge.vercel.app/api/server/DYn29wFk9z?style=flat)](https://discord.gg/DYn29wFk9z)
-
-# 👋 OpenManus
-
-<<<<<<< HEAD
-Manus is incredible, but OpenManus can achieve any idea without an _Invite Code_ 🛫!
-=======
-Manus is incredible, but OpenManus can achieve any idea without an *Invite Code* 🛫!
->>>>>>> f25ed7d4
-
-Our team members [@Xinbin Liang](https://github.com/mannaandpoem) and [@Jinyu Xiang](https://github.com/XiangJinyu) (core authors), along with [@Zhaoyang Yu](https://github.com/MoshiQAQ), [@Jiayi Zhang](https://github.com/didiforgithub), and [@Sirui Hong](https://github.com/stellaHSR), we are from [@MetaGPT](https://github.com/geekan/MetaGPT). The prototype is launched within 3 hours and we are keeping building!
-
-It's a simple implementation, so we welcome any suggestions, contributions, and feedback!
-
-Enjoy your own agent with OpenManus!
-
-We're also excited to introduce [OpenManus-RL](https://github.com/OpenManus/OpenManus-RL), an open-source project dedicated to reinforcement learning (RL)- based (such as GRPO) tuning methods for LLM agents, developed collaboratively by researchers from UIUC and OpenManus.
-
-## Project Demo
-
-<video src="https://private-user-images.githubusercontent.com/61239030/420168772-6dcfd0d2-9142-45d9-b74e-d10aa75073c6.mp4?jwt=eyJhbGciOiJIUzI1NiIsInR5cCI6IkpXVCJ9.eyJpc3MiOiJnaXRodWIuY29tIiwiYXVkIjoicmF3LmdpdGh1YnVzZXJjb250ZW50LmNvbSIsImtleSI6ImtleTUiLCJleHAiOjE3NDEzMTgwNTksIm5iZiI6MTc0MTMxNzc1OSwicGF0aCI6Ii82MTIzOTAzMC80MjAxNjg3NzItNmRjZmQwZDItOTE0Mi00NWQ5LWI3NGUtZDEwYWE3NTA3M2M2Lm1wND9YLUFtei1BbGdvcml0aG09QVdTNC1ITUFDLVNIQTI1NiZYLUFtei1DcmVkZW50aWFsPUFLSUFWQ09EWUxTQTUzUFFLNFpBJTJGMjAyNTAzMDclMkZ1cy1lYXN0LTElMkZzMyUyRmF3czRfcmVxdWVzdCZYLUFtei1EYXRlPTIwMjUwMzA3VDAzMjIzOVomWC1BbXotRXhwaXJlcz0zMDAmWC1BbXotU2lnbmF0dXJlPTdiZjFkNjlmYWNjMmEzOTliM2Y3M2VlYjgyNDRlZDJmOWE3NWZhZjE1MzhiZWY4YmQ3NjdkNTYwYTU5ZDA2MzYmWC1BbXotU2lnbmVkSGVhZGVycz1ob3N0In0.UuHQCgWYkh0OQq9qsUWqGsUbhG3i9jcZDAMeHjLt5T4" data-canonical-src="https://private-user-images.githubusercontent.com/61239030/420168772-6dcfd0d2-9142-45d9-b74e-d10aa75073c6.mp4?jwt=eyJhbGciOiJIUzI1NiIsInR5cCI6IkpXVCJ9.eyJpc3MiOiJnaXRodWIuY29tIiwiYXVkIjoicmF3LmdpdGh1YnVzZXJjb250ZW50LmNvbSIsImtleSI6ImtleTUiLCJleHAiOjE3NDEzMTgwNTksIm5iZiI6MTc0MTMxNzc1OSwicGF0aCI6Ii82MTIzOTAzMC80MjAxNjg3NzItNmRjZmQwZDItOTE0Mi00NWQ5LWI3NGUtZDEwYWE3NTA3M2M2Lm1wND9YLUFtei1BbGdvcml0aG09QVdTNC1ITUFDLVNIQTI1NiZYLUFtei1DcmVkZW50aWFsPUFLSUFWQ09EWUxTQTUzUFFLNFpBJTJGMjAyNTAzMDclMkZ1cy1lYXN0LTElMkZzMyUyRmF3czRfcmVxdWVzdCZYLUFtei1EYXRlPTIwMjUwMzA3VDAzMjIzOVomWC1BbXotRXhwaXJlcz0zMDAmWC1BbXotU2lnbmF0dXJlPTdiZjFkNjlmYWNjMmEzOTliM2Y3M2VlYjgyNDRlZDJmOWE3NWZhZjE1MzhiZWY4YmQ3NjdkNTYwYTU5ZDA2MzYmWC1BbXotU2lnbmVkSGVhZGVycz1ob3N0In0.UuHQCgWYkh0OQq9qsUWqGsUbhG3i9jcZDAMeHjLt5T4" controls="controls" muted="muted" class="d-block rounded-bottom-2 border-top width-fit" style="max-height:640px; min-height: 200px"></video>
-
-## Installation
-
-We provide two installation methods. Method 2 (using uv) is recommended for faster installation and better dependency management.
-
-### Method 1: Using conda
-
-1. Create a new conda environment:
-
-```bash
-conda create -n open_manus python=3.12
-conda activate open_manus
-```
-
-2. Clone the repository:
-
-```bash
-git clone https://github.com/mannaandpoem/OpenManus.git
-cd OpenManus
-```
-
-3. Install dependencies:
-
-```bash
-pip install -r requirements.txt
-```
-
-### Method 2: Using uv (Recommended)
-
-1. Install uv (A fast Python package installer and resolver):
-
-```bash
-curl -LsSf https://astral.sh/uv/install.sh | sh
-```
-
-2. Clone the repository:
-
-```bash
-git clone https://github.com/mannaandpoem/OpenManus.git
-cd OpenManus
-```
-
-3. Create a new virtual environment and activate it:
-
-```bash
-uv venv --python 3.12
-source .venv/bin/activate  # On Unix/macOS
-# Or on Windows:
-# .venv\Scripts\activate
-```
-
-4. Install dependencies:
-
-```bash
-uv pip install -r requirements.txt
-```
-
-## Configuration
-
-OpenManus requires configuration for the LLM APIs it uses. Follow these steps to set up your configuration:
-
-1. Create a `config.toml` file in the `config` directory (you can copy from the example):
-
-```bash
-cp config/config.example.toml config/config.toml
-```
-
-2. Edit `config/config.toml` to add your API keys and customize settings:
-
-```toml
-# Global LLM configuration
-[llm]
-model = "gpt-4o"
-base_url = "https://api.openai.com/v1"
-api_key = "sk-..."  # Replace with your actual API key
-max_tokens = 4096
-temperature = 0.0
-
-# Optional configuration for specific LLM models
-[llm.vision]
-model = "gpt-4o"
-base_url = "https://api.openai.com/v1"
-api_key = "sk-..."  # Replace with your actual API key
-```
-
-### Firecrawl Configuration (Optional)
-
-If you want to use the Firecrawl web scraping tool, you'll need to set up your Firecrawl API key:
-
-1. Get your API key from [Firecrawl](https://firecrawl.dev)
-2. Add it to your environment variables/config.toml
-
-```bash
-export FIRECRAWL_API_KEY="fc-YOUR_API_KEY"
-```
-
-Or add it to your `config.toml` file:
-
-```toml
-# Firecrawl configuration
-[tools.firecrawl]
-api_key = "fc-YOUR_API_KEY"
-```
-
-## Quick Start
-
-One line for run OpenManus:
-
-```bash
-python main.py
-```
-
-Then input your idea via terminal!
-
-For unstable version, you also can run:
-
-```bash
-python run_flow.py
-```
-
-### Using Firecrawl Scrape
-
-You can use the Firecrawl scrape tool to extract content from websites. Here's an example prompt:
-
-```
-Scrape the website https://firecrawl.dev and summarize its main features.
-```
-
-You can also run the Firecrawl example:
-
-```bash
-python examples/firecrawl_example.py
-```
-
-## How to contribute
-
-We welcome any friendly suggestions and helpful contributions! Just create issues or submit pull requests.
-
-Or contact @mannaandpoem via 📧email: mannaandpoem@gmail.com
-
-<<<<<<< HEAD
-=======
-**Note**: Before submitting a pull request, please use the pre-commit tool to check your changes. Run `pre-commit run --all-files` to execute the checks.
-
->>>>>>> f25ed7d4
-## Community Group
-
-Join our networking group on Feishu and share your experience with other developers!
-
-<div align="center" style="display: flex; gap: 20px;">
-    <img src="assets/community_group.jpg" alt="OpenManus 交流群" width="300" />
-</div>
-
-## Star History
-
-[![Star History Chart](https://api.star-history.com/svg?repos=mannaandpoem/OpenManus&type=Date)](https://star-history.com/#mannaandpoem/OpenManus&Date)
-
-## Acknowledgement
-
-Thanks to [anthropic-computer-use](https://github.com/anthropics/anthropic-quickstarts/tree/main/computer-use-demo)
-and [browser-use](https://github.com/browser-use/browser-use) for providing basic support for this project!
-
-<<<<<<< HEAD
-Additionally, we are grateful to [AAAJ](https://github.com/metauto-ai/agent-as-a-judge), [MetaGPT](https://github.com/geekan/MetaGPT) and [OpenHands](https://github.com/All-Hands-AI/OpenHands).
-=======
-Additionally, we are grateful to [AAAJ](https://github.com/metauto-ai/agent-as-a-judge), [MetaGPT](https://github.com/geekan/MetaGPT), [OpenHands](https://github.com/All-Hands-AI/OpenHands) and [SWE-agent](https://github.com/SWE-agent/SWE-agent).
->>>>>>> f25ed7d4
-
-OpenManus is built by contributors from MetaGPT. Huge thanks to this agent community!
-
-## Cite
-
-```bibtex
-@misc{openmanus2025,
-  author = {Xinbin Liang and Jinyu Xiang and Zhaoyang Yu and Jiayi Zhang and Sirui Hong},
-  title = {OpenManus: An open-source framework for building general AI agents},
-  year = {2025},
-  publisher = {GitHub},
-  journal = {GitHub repository},
-  howpublished = {\url{https://github.com/mannaandpoem/OpenManus}},
-}
-```
+
+[![GitHub stars](https://img.shields.io/github/stars/mannaandpoem/OpenManus?style=social)](https://github.com/mannaandpoem/OpenManus/stargazers)
+&ensp;
+[![License: MIT](https://img.shields.io/badge/License-MIT-yellow.svg)](https://opensource.org/licenses/MIT) &ensp;
+[![Discord Follow](https://dcbadge.vercel.app/api/server/DYn29wFk9z?style=flat)](https://discord.gg/DYn29wFk9z)
+
+# 👋 OpenManus
+
+
+
+Our team members [@Xinbin Liang](https://github.com/mannaandpoem) and [@Jinyu Xiang](https://github.com/XiangJinyu) (core authors), along with [@Zhaoyang Yu](https://github.com/MoshiQAQ), [@Jiayi Zhang](https://github.com/didiforgithub), and [@Sirui Hong](https://github.com/stellaHSR), we are from [@MetaGPT](https://github.com/geekan/MetaGPT). The prototype is launched within 3 hours and we are keeping building!
+
+It's a simple implementation, so we welcome any suggestions, contributions, and feedback!
+
+Enjoy your own agent with OpenManus!
+
+We're also excited to introduce [OpenManus-RL](https://github.com/OpenManus/OpenManus-RL), an open-source project dedicated to reinforcement learning (RL)- based (such as GRPO) tuning methods for LLM agents, developed collaboratively by researchers from UIUC and OpenManus.
+
+## Project Demo
+
+<video src="https://private-user-images.githubusercontent.com/61239030/420168772-6dcfd0d2-9142-45d9-b74e-d10aa75073c6.mp4?jwt=eyJhbGciOiJIUzI1NiIsInR5cCI6IkpXVCJ9.eyJpc3MiOiJnaXRodWIuY29tIiwiYXVkIjoicmF3LmdpdGh1YnVzZXJjb250ZW50LmNvbSIsImtleSI6ImtleTUiLCJleHAiOjE3NDEzMTgwNTksIm5iZiI6MTc0MTMxNzc1OSwicGF0aCI6Ii82MTIzOTAzMC80MjAxNjg3NzItNmRjZmQwZDItOTE0Mi00NWQ5LWI3NGUtZDEwYWE3NTA3M2M2Lm1wND9YLUFtei1BbGdvcml0aG09QVdTNC1ITUFDLVNIQTI1NiZYLUFtei1DcmVkZW50aWFsPUFLSUFWQ09EWUxTQTUzUFFLNFpBJTJGMjAyNTAzMDclMkZ1cy1lYXN0LTElMkZzMyUyRmF3czRfcmVxdWVzdCZYLUFtei1EYXRlPTIwMjUwMzA3VDAzMjIzOVomWC1BbXotRXhwaXJlcz0zMDAmWC1BbXotU2lnbmF0dXJlPTdiZjFkNjlmYWNjMmEzOTliM2Y3M2VlYjgyNDRlZDJmOWE3NWZhZjE1MzhiZWY4YmQ3NjdkNTYwYTU5ZDA2MzYmWC1BbXotU2lnbmVkSGVhZGVycz1ob3N0In0.UuHQCgWYkh0OQq9qsUWqGsUbhG3i9jcZDAMeHjLt5T4" data-canonical-src="https://private-user-images.githubusercontent.com/61239030/420168772-6dcfd0d2-9142-45d9-b74e-d10aa75073c6.mp4?jwt=eyJhbGciOiJIUzI1NiIsInR5cCI6IkpXVCJ9.eyJpc3MiOiJnaXRodWIuY29tIiwiYXVkIjoicmF3LmdpdGh1YnVzZXJjb250ZW50LmNvbSIsImtleSI6ImtleTUiLCJleHAiOjE3NDEzMTgwNTksIm5iZiI6MTc0MTMxNzc1OSwicGF0aCI6Ii82MTIzOTAzMC80MjAxNjg3NzItNmRjZmQwZDItOTE0Mi00NWQ5LWI3NGUtZDEwYWE3NTA3M2M2Lm1wND9YLUFtei1BbGdvcml0aG09QVdTNC1ITUFDLVNIQTI1NiZYLUFtei1DcmVkZW50aWFsPUFLSUFWQ09EWUxTQTUzUFFLNFpBJTJGMjAyNTAzMDclMkZ1cy1lYXN0LTElMkZzMyUyRmF3czRfcmVxdWVzdCZYLUFtei1EYXRlPTIwMjUwMzA3VDAzMjIzOVomWC1BbXotRXhwaXJlcz0zMDAmWC1BbXotU2lnbmF0dXJlPTdiZjFkNjlmYWNjMmEzOTliM2Y3M2VlYjgyNDRlZDJmOWE3NWZhZjE1MzhiZWY4YmQ3NjdkNTYwYTU5ZDA2MzYmWC1BbXotU2lnbmVkSGVhZGVycz1ob3N0In0.UuHQCgWYkh0OQq9qsUWqGsUbhG3i9jcZDAMeHjLt5T4" controls="controls" muted="muted" class="d-block rounded-bottom-2 border-top width-fit" style="max-height:640px; min-height: 200px"></video>
+
+## Installation
+
+We provide two installation methods. Method 2 (using uv) is recommended for faster installation and better dependency management.
+
+### Method 1: Using conda
+
+1. Create a new conda environment:
+
+```bash
+conda create -n open_manus python=3.12
+conda activate open_manus
+```
+
+2. Clone the repository:
+
+```bash
+git clone https://github.com/mannaandpoem/OpenManus.git
+cd OpenManus
+```
+
+3. Install dependencies:
+
+```bash
+pip install -r requirements.txt
+```
+
+### Method 2: Using uv (Recommended)
+
+1. Install uv (A fast Python package installer and resolver):
+
+```bash
+curl -LsSf https://astral.sh/uv/install.sh | sh
+```
+
+2. Clone the repository:
+
+```bash
+git clone https://github.com/mannaandpoem/OpenManus.git
+cd OpenManus
+```
+
+3. Create a new virtual environment and activate it:
+
+```bash
+uv venv --python 3.12
+source .venv/bin/activate  # On Unix/macOS
+# Or on Windows:
+# .venv\Scripts\activate
+```
+
+4. Install dependencies:
+
+```bash
+uv pip install -r requirements.txt
+```
+
+## Configuration
+
+OpenManus requires configuration for the LLM APIs it uses. Follow these steps to set up your configuration:
+
+1. Create a `config.toml` file in the `config` directory (you can copy from the example):
+
+```bash
+cp config/config.example.toml config/config.toml
+```
+
+2. Edit `config/config.toml` to add your API keys and customize settings:
+
+```toml
+# Global LLM configuration
+[llm]
+model = "gpt-4o"
+base_url = "https://api.openai.com/v1"
+api_key = "sk-..."  # Replace with your actual API key
+max_tokens = 4096
+temperature = 0.0
+
+# Optional configuration for specific LLM models
+[llm.vision]
+model = "gpt-4o"
+base_url = "https://api.openai.com/v1"
+api_key = "sk-..."  # Replace with your actual API key
+```
+
+### Firecrawl Configuration (Optional)
+
+If you want to use the Firecrawl web scraping tool, you'll need to set up your Firecrawl API key:
+
+1. Get your API key from [Firecrawl](https://firecrawl.dev)
+2. Add it to your environment variables/config.toml
+
+```bash
+export FIRECRAWL_API_KEY="fc-YOUR_API_KEY"
+```
+
+Or add it to your `config.toml` file:
+
+```toml
+# Firecrawl configuration
+[tools.firecrawl]
+api_key = "fc-YOUR_API_KEY"
+```
+
+## Quick Start
+
+One line for run OpenManus:
+
+```bash
+python main.py
+```
+
+Then input your idea via terminal!
+
+For unstable version, you also can run:
+
+```bash
+python run_flow.py
+```
+
+### Using Firecrawl Scrape
+
+You can use the Firecrawl scrape tool to extract content from websites. Here's an example prompt:
+
+```
+Scrape the website https://firecrawl.dev and summarize its main features.
+```
+
+You can also run the Firecrawl example:
+
+```bash
+python examples/firecrawl_example.py
+```
+
+## How to contribute
+
+We welcome any friendly suggestions and helpful contributions! Just create issues or submit pull requests.
+
+Or contact @mannaandpoem via 📧email: mannaandpoem@gmail.com
+
+## Community Group
+
+Join our networking group on Feishu and share your experience with other developers!
+
+<div align="center" style="display: flex; gap: 20px;">
+    <img src="assets/community_group.jpg" alt="OpenManus 交流群" width="300" />
+</div>
+
+## Star History
+
+[![Star History Chart](https://api.star-history.com/svg?repos=mannaandpoem/OpenManus&type=Date)](https://star-history.com/#mannaandpoem/OpenManus&Date)
+
+## Acknowledgement
+
+Thanks to [anthropic-computer-use](https://github.com/anthropics/anthropic-quickstarts/tree/main/computer-use-demo)
+and [browser-use](https://github.com/browser-use/browser-use) for providing basic support for this project!
+
+
+OpenManus is built by contributors from MetaGPT. Huge thanks to this agent community!
+
+## Cite
+
+```bibtex
+@misc{openmanus2025,
+  author = {Xinbin Liang and Jinyu Xiang and Zhaoyang Yu and Jiayi Zhang and Sirui Hong},
+  title = {OpenManus: An open-source framework for building general AI agents},
+  year = {2025},
+  publisher = {GitHub},
+  journal = {GitHub repository},
+  howpublished = {\url{https://github.com/mannaandpoem/OpenManus}},
+}
+```
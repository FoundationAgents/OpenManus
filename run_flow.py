import asyncio
import time

from app.agent.manus import Manus
from app.flow.base import FlowType
from app.flow.flow_factory import FlowFactory
from app.logger import logger


async def run_flow():
    agents = {
        "manus": Manus(),
    }

    while True:
        try:
<<<<<<< HEAD
            prompt = input("Enter your prompt (or 'exit' / 'q' to quit): ")
            if prompt.lower() == "exit" or prompt.lower() == "q":
                print("Goodbye!")
=======
            prompt = input("Enter your prompt (or 'exit' to quit): ")
            if prompt.lower() == "exit":
                logger.info("Goodbye!")
>>>>>>> 229d6706
                break

            flow = FlowFactory.create_flow(
                flow_type=FlowType.PLANNING,
                agents=agents,
            )
            if prompt.strip().isspace():
                logger.warning("Skipping empty prompt.")
                continue
            logger.warning("Processing your request...")

            try:
                start_time = time.time()
                result = await asyncio.wait_for(
                    flow.execute(prompt),
                    timeout=3600,  # 60 minute timeout for the entire execution
                )
                elapsed_time = time.time() - start_time
                logger.info(f"Request processed in {elapsed_time:.2f} seconds")
                logger.info(result)
            except asyncio.TimeoutError:
                logger.error("Request processing timed out after 1 hour")
                logger.info(
                    "Operation terminated due to timeout. Please try a simpler request."
                )

        except KeyboardInterrupt:
            logger.info("Operation cancelled by user.")
        except Exception as e:
            logger.error(f"Error: {str(e)}")


if __name__ == "__main__":
    asyncio.run(run_flow())<|MERGE_RESOLUTION|>--- conflicted
+++ resolved
@@ -14,15 +14,10 @@
 
     while True:
         try:
-<<<<<<< HEAD
-            prompt = input("Enter your prompt (or 'exit' / 'q' to quit): ")
-            if prompt.lower() == "exit" or prompt.lower() == "q":
+            prompt = input("Enter your prompt (or 'exit'/'quit'/'q' to quit): ")
+            prompt_lower = prompt.lower()
+            if prompt_lower in ["exit", "quit", "q"]:
                 print("Goodbye!")
-=======
-            prompt = input("Enter your prompt (or 'exit' to quit): ")
-            if prompt.lower() == "exit":
-                logger.info("Goodbye!")
->>>>>>> 229d6706
                 break
 
             flow = FlowFactory.create_flow(

--- conflicted
+++ resolved
@@ -243,20 +243,11 @@
 
 ## 🙏 致谢
 
-<<<<<<< HEAD
 特别感谢 [anthropic-computer-use](https://github.com/anthropics/anthropic-quickstarts/tree/main/computer-use-demo) 和 [browser-use](https://github.com/browser-use/browser-use) 为本项目提供的基础支持！
-=======
-
-## 赞助商
-感谢[PPIO](https://ppinfra.com/user/register?invited_by=OCPKCN&utm_source=github_openmanus&utm_medium=github_readme&utm_campaign=link) 提供的算力支持。
-> PPIO派欧云：一键调用高性价比的开源模型API和GPU容器
-
-## 致谢
->>>>>>> 896a5d8d
 
 我们同样感谢 [AAAJ](https://github.com/metauto-ai/agent-as-a-judge)、[MetaGPT](https://github.com/geekan/MetaGPT)、[OpenHands](https://github.com/All-Hands-AI/OpenHands) 和 [SWE-agent](https://github.com/SWE-agent/SWE-agent) 的工作。
 
-感谢阶跃星辰 (StepFun) 对 Hugging Face 演示空间的支持。
+
 
 OpenManus 由 MetaGPT 社区的贡献者共同构建。
 
@@ -272,4 +263,242 @@
   publisher = {GitHub},
   journal = {GitHub repository},
   howpublished = {\url{https://github.com/mannaandpoem/OpenManus}},
+}
+<p align="center">
+  <img src="assets/logo.jpg" width="200"/>
+</p>
+
+[English](README.md) | 中文 | [한국어](README_ko.md) | [日本語](README_ja.md)
+
+[![GitHub stars](https://img.shields.io/github/stars/mannaandpoem/OpenManus?style=social)](https://github.com/mannaandpoem/OpenManus/stargazers)
+&ensp;
+[![License: MIT](https://img.shields.io/badge/License-MIT-yellow.svg)](https://opensource.org/licenses/MIT) &ensp;
+[![Discord Follow](https://dcbadge.vercel.app/api/server/DYn29wFk9z?style=flat)](https://discord.gg/DYn29wFk9z)
+[![Demo](https://img.shields.io/badge/Demo-Hugging%20Face-yellow)](https://huggingface.co/spaces/lyh-917/OpenManusDemo)
+
+# 👋 OpenManus
+
+Manus 非常棒，但 OpenManus 无需邀请码即可实现任何创意 🛫！
+**此版本新增了用户友好的 Web UI、兼容 OpenAI 的 API 接口以及独立的命令行界面。**
+
+我们的团队成员 [@Xinbin Liang](https://github.com/mannaandpoem) 和 [@Jinyu Xiang](https://github.com/XiangJinyu)（核心作者），以及 [@Zhaoyang Yu](https://github.com/MoshiQAQ)、[@Jiayi Zhang](https://github.com/didiforgithub) 和 [@Sirui Hong](https://github.com/stellaHSR)，来自 [@MetaGPT](https://github.com/geekan/MetaGPT)团队。我们在 3 小时内完成了开发并持续迭代中！
+
+这是一个简洁的实现方案，欢迎任何建议、贡献和反馈！
+
+用 OpenManus 开启你的智能体之旅吧！
+
+我们也非常高兴地向大家介绍 [OpenManus-RL](https://github.com/OpenManus/OpenManus-RL)，这是一个专注于基于强化学习（RL，例如 GRPO）的方法来优化大语言模型（LLM）智能体的开源项目，由来自UIUC 和 OpenManus 的研究人员合作开发。
+
+## ✨ 新增功能特性
+
+*   **多轮对话**: 支持带有上下文记忆的扩展对话。
+*   **Web UI (Gradio)**: 通过直观的网页界面与智能体交互，包含：
+    *   流式响应，实时更新思考和执行过程。
+    *   会话管理（创建、重命名、删除、切换对话）。
+    *   持久化聊天记录，自动保存在本地 `chatsHistory/` 目录中。
+*   **兼容 OpenAI 的 API (FastAPI)**: 使用熟悉的 OpenAI SDK 格式（`/v1/chat/completions` 端点）将 OpenManus 集成到您的应用程序中。支持流式和非流式模式。
+*   **命令行界面 (CLI)**: 提供纯粹的终端交互方式 (`cli_main.py`)。
+*   **多功能工具集**: 配备了用于以下任务的工具：
+    *   网页浏览 (`BrowserUseTool`)
+    *   代码执行 (沙箱环境中的 Python)
+    *   文件操作 (字符串替换编辑器)
+    *   网页搜索 (Google, Bing, DuckDuckGo, Baidu)
+    *   Bash 命令执行 (通过沙箱终端)
+*   **启动器**: 使用 `main.py` 脚本通过参数启动不同的服务组合。
+
+## 📸 界面截图
+
+**Web UI:**
+![OpenManus Web UI 截图 1](https://github.com/Hank-Chromela/Hank-Chroela-images/blob/main/1743753144854.png?raw=true)
+
+**会话管理:**
+![OpenManus Web UI 截图 2](https://github.com/Hank-Chromela/Hank-Chroela-images/blob/main/1743753160804.png?raw=true)
+
+## 🚀 安装指南
+
+我们提供两种安装方式。推荐使用方式二（uv），因为它能提供更快的安装速度和更好的依赖管理。
+
+### 方式一：使用 conda
+
+1.  创建新的 conda 环境：
+    ```bash
+    conda create -n open_manus python=3.12 -y
+    conda activate open_manus
+    ```
+2.  克隆仓库：
+    ```bash
+    git clone https://github.com/Hank-Chromela/OpenManus-GUI.git # 注意：克隆您的 Fork
+    cd OpenManus-GUI
+    ```
+3.  安装依赖：
+    ```bash
+    pip install -r requirements.txt
+    ```
+
+### 方式二：使用 uv（推荐）
+
+1.  安装 uv（一个快速的 Python 包管理器）：
+    ```bash
+    curl -LsSf https://astral.sh/uv/install.sh | sh
+    ```
+2.  克隆仓库：
+    ```bash
+    git clone https://github.com/Hank-Chromela/OpenManus-GUI.git # 注意：克隆您的 Fork
+    cd OpenManus-GUI
+    ```
+3.  创建并激活虚拟环境：
+    ```bash
+    uv venv --python 3.12
+    source .venv/bin/activate  # Unix/macOS 系统
+    # .venv\Scripts\activate    # Windows 系统使用
+    ```
+4.  安装依赖：
+    ```bash
+    uv pip install -r requirements.txt
+    ```
+
+### 浏览器自动化工具（必需）
+
+```bash
+playwright install --with-deps
+⚙️ 配置说明
+OpenManus 需要配置使用的 LLM API，请按以下步骤设置：
+
+确保 config/config.example.toml 存在: 此文件为配置模板。
+创建 config/config.toml 文件:
+cp config/config.example.toml config/config.toml
+编辑 config/config.toml 添加您的 API 密钥和自定义设置：
+# 全局 LLM 配置 (主要使用 default)
+[llm.default]
+model = "gpt-4o" # 例如: gpt-4o, gpt-3.5-turbo, claude-3-opus-20240229 等
+api_type = "openai" # 支持 "openai", "azure", "aws" (Bedrock) 等，取决于您的 LLM 配置
+base_url = "https://api.openai.com/v1" # 替换为您的 API 地址
+api_key = "sk-..."  # 重要：替换为您的真实 API 密钥！
+max_tokens = 4096
+temperature = 0.0
+# api_version = "..." # 如果使用 Azure OpenAI，需要此项
+
+# 可选特定 LLM 模型配置 (例如用于视觉任务)
+# [llm.vision]
+# model = "gpt-4o"
+# base_url = "https://api.openai.com/v1"
+# api_key = "sk-..."
+注意: config/config.toml 文件包含敏感信息，已被添加到 .gitignore 中，不会被提交到版本库。
+▶️ 运行应用
+现在可以通过不同的入口文件或使用启动器脚本启动不同模式：
+
+1. 启动 Web UI 和 API 服务器 (推荐)
+
+运行 main.py 脚本（默认启动所有服务）：
+
+python main.py
+# 或者明确指定 all
+# python main.py --service all
+这将：
+
+启动 Gradio Web UI 服务器（默认监听 http://127.0.0.1:7860）。
+启动 FastAPI API 服务器（默认监听 http://0.0.0.0:8000）。
+自动尝试在浏览器中打开 Web UI。
+2. 仅启动 Web UI
+
+python main.py --service ui
+仅启动 Gradio Web UI 服务器（默认 http://127.0.0.1:7860）。
+自动尝试打开浏览器。
+3. 仅启动 API 服务器
+
+python main.py --service api
+仅启动 FastAPI API 服务器（默认 http://0.0.0.0:8000）。
+4. 运行命令行界面 (CLI)
+
+python cli_main.py
+启动纯命令行交互界面。
+💻 使用 Web UI
+如果浏览器没有自动打开，请手动访问 http://127.0.0.1:7860。
+聊天: 在底部的消息框中输入您的请求，然后按 Enter 或点击“发送”。智能体的思考过程、工具使用情况和最终响应将流式传输到聊天窗口中。
+会话管理:
+使用左侧边栏管理对话。
+点击“➕ 新建聊天”开始一个新的对话。
+从列表中选择一个会话以加载其历史记录。
+使用列表下方的“管理选定会话”部分来重命名或删除当前选中的聊天（无法删除最后一个聊天）。
+持久化: 聊天记录和会话名称会自动以 JSON 文件形式保存在 chatsHistory/ 目录中，并在您重新启动应用程序时重新加载。
+🔌 使用 API
+服务器在 /v1/chat/completions 暴露了一个兼容 OpenAI 的 API 端点（默认运行在 http://0.0.0.0:8000）。您可以使用标准的 OpenAI 客户端库（例如官方的 Python openai 库）与其交互。
+
+客户端配置:
+
+Base URL: http://<您的服务器IP或localhost>:8000/v1 (例如 http://127.0.0.1:8000/v1)
+API Key: 任何非空字符串（例如 "not-needed"）。服务器不验证此密钥。
+Model: 任何非空字符串（例如 "openmanus"）。服务器会忽略此名称并使用配置的 Manus 智能体。
+使用 openai Python 库的示例:
+
+# test_api.py
+import openai
+
+# 配置客户端 (假设 API 服务器运行在本地 8000 端口)
+client = openai.OpenAI(
+    base_url="http://127.0.0.1:8000/v1",
+    api_key="not-needed", # 提供一个虚拟密钥
+)
+
+# 非流式请求
+try:
+    completion = client.chat.completions.create(
+        model="openmanus-local", # 模型名称是必需的，但会被服务器忽略
+        messages=[
+            {"role": "user", "content": "法国的首都是哪里？"}
+        ]
+    )
+    print("非流式响应:")
+    print(completion.choices[0].message.content)
+except Exception as e:
+    print(f"API 错误: {e}")
+
+# 流式请求
+try:
+    stream = client.chat.completions.create(
+        model="openmanus-local",
+        messages=[
+            {"role": "user", "content": "简单解释一下量子纠缠。"}
+        ],
+        stream=True
+    )
+    print("\n流式响应:")
+    for chunk in stream:
+        if chunk.choices[0].delta.content is not None:
+            print(chunk.choices[0].delta.content, end="")
+    print()
+except Exception as e:
+    print(f"API 流式错误: {e}")
+🙌 贡献指南
+我们欢迎任何友好的建议和有价值的贡献！可以直接创建 issue 或提交 pull request。
+
+或通过 📧 邮件联系 @mannaandpoem：mannaandpoem@gmail.com
+
+注意: 在提交 pull request 之前，请使用 pre-commit 工具检查您的更改。运行 pre-commit run --all-files 来执行检查。
+
+💬 交流群
+加入我们的飞书交流群，与其他开发者分享经验！
+
+⭐ Star 数量
+Star History Chart
+
+🙏 致谢
+特别感谢 anthropic-computer-use 和 browser-use 为本项目提供的基础支持！
+
+此外，我们感谢 AAAJ，MetaGPT，OpenHands 和 SWE-agent.
+
+我们也感谢阶跃星辰 (stepfun) 提供的 Hugging Face 演示空间支持。
+
+OpenManus 由 MetaGPT 社区的贡献者共同构建，感谢这个充满活力的智能体开发者社区！
+
+📜 引用我们
+如果您在研究或工作中使用 OpenManus，请按如下方式引用：
+
+@misc{openmanus2025,
+  author = {Xinbin Liang and Jinyu Xiang and Zhaoyang Yu and Jiayi Zhang and Sirui Hong and Hank-Chromela (UI/API Integration)},
+  title = {OpenManus: An open-source framework for building general AI agents with UI and API},
+  year = {2025},
+  publisher = {GitHub},
+  journal = {GitHub repository},
+  howpublished = {\url{https://github.com/mannaandpoem/OpenManus}},
 }
<p align="center">
  <img src="assets/logo.jpg" width="200"/>
</p>

[English](README.md) | 中文 | [한국어](README_ko.md) | [日本語](README_ja.md)

[![GitHub stars](https://img.shields.io/github/stars/mannaandpoem/OpenManus?style=social)](https://github.com/mannaandpoem/OpenManus/stargazers)
&ensp;
[![License: MIT](https://img.shields.io/badge/License-MIT-yellow.svg)](https://opensource.org/licenses/MIT) &ensp;
[![Discord Follow](https://dcbadge.vercel.app/api/server/DYn29wFk9z?style=flat)](https://discord.gg/DYn29wFk9z)

# 👋 OpenManus

Manus 非常棒，但 OpenManus 无需邀请码即可实现任何创意 🛫！

我们的团队成员 [@Xinbin Liang](https://github.com/mannaandpoem) 和 [@Jinyu Xiang](https://github.com/XiangJinyu)（核心作者），以及 [@Zhaoyang Yu](https://github.com/MoshiQAQ)、[@Jiayi Zhang](https://github.com/didiforgithub) 和 [@Sirui Hong](https://github.com/stellaHSR)，来自 [@MetaGPT](https://github.com/geekan/MetaGPT)团队。我们在 3
小时内完成了开发并持续迭代中！

这是一个简洁的实现方案，欢迎任何建议、贡献和反馈！

用 OpenManus 开启你的智能体之旅吧！

我们也非常高兴地向大家介绍 [OpenManus-RL](https://github.com/OpenManus/OpenManus-RL)，这是一个专注于基于强化学习（RL，例如 GRPO）的方法来优化大语言模型（LLM）智能体的开源项目，由来自UIUC 和 OpenManus 的研究人员合作开发。

## 项目演示

<video src="https://private-user-images.githubusercontent.com/61239030/420168772-6dcfd0d2-9142-45d9-b74e-d10aa75073c6.mp4?jwt=eyJhbGciOiJIUzI1NiIsInR5cCI6IkpXVCJ9.eyJpc3MiOiJnaXRodWIuY29tIiwiYXVkIjoicmF3LmdpdGh1YnVzZXJjb250ZW50LmNvbSIsImtleSI6ImtleTUiLCJleHAiOjE3NDEzMTgwNTksIm5iZiI6MTc0MTMxNzc1OSwicGF0aCI6Ii82MTIzOTAzMC80MjAxNjg3NzItNmRjZmQwZDItOTE0Mi00NWQ5LWI3NGUtZDEwYWE3NTA3M2M2Lm1wND9YLUFtei1BbGdvcml0aG09QVdTNC1ITUFDLVNIQTI1NiZYLUFtei1DcmVkZW50aWFsPUFLSUFWQ09EWUxTQTUzUFFLNFpBJTJGMjAyNTAzMDclMkZ1cy1lYXN0LTElMkZzMyUyRmF3czRfcmVxdWVzdCZYLUFtei1EYXRlPTIwMjUwMzA3VDAzMjIzOVomWC1BbXotRXhwaXJlcz0zMDAmWC1BbXotU2lnbmF0dXJlPTdiZjFkNjlmYWNjMmEzOTliM2Y3M2VlYjgyNDRlZDJmOWE3NWZhZjE1MzhiZWY4YmQ3NjdkNTYwYTU5ZDA2MzYmWC1BbXotU2lnbmVkSGVhZGVycz1ob3N0In0.UuHQCgWYkh0OQq9qsUWqGsUbhG3i9jcZDAMeHjLt5T4" data-canonical-src="https://private-user-images.githubusercontent.com/61239030/420168772-6dcfd0d2-9142-45d9-b74e-d10aa75073c6.mp4?jwt=eyJhbGciOiJIUzI1NiIsInR5cCI6IkpXVCJ9.eyJpc3MiOiJnaXRodWIuY29tIiwiYXVkIjoicmF3LmdpdGh1YnVzZXJjb250ZW50LmNvbSIsImtleSI6ImtleTUiLCJleHAiOjE3NDEzMTgwNTksIm5iZiI6MTc0MTMxNzc1OSwicGF0aCI6Ii82MTIzOTAzMC80MjAxNjg3NzItNmRjZmQwZDItOTE0Mi00NWQ5LWI3NGUtZDEwYWE3NTA3M2M2Lm1wND9YLUFtei1BbGdvcml0aG09QVdTNC1ITUFDLVNIQTI1NiZYLUFtei1DcmVkZW50aWFsPUFLSUFWQ09EWUxTQTUzUFFLNFpBJTJGMjAyNTAzMDclMkZ1cy1lYXN0LTElMkZzMyUyRmF3czRfcmVxdWVzdCZYLUFtei1EYXRlPTIwMjUwMzA3VDAzMjIzOVomWC1BbXotRXhwaXJlcz0zMDAmWC1BbXotU2lnbmF0dXJlPTdiZjFkNjlmYWNjMmEzOTliM2Y3M2VlYjgyNDRlZDJmOWE3NWZhZjE1MzhiZWY4YmQ3NjdkNTYwYTU5ZDA2MzYmWC1BbXotU2lnbmVkSGVhZGVycz1ob3N0In0.UuHQCgWYkh0OQq9qsUWqGsUbhG3i9jcZDAMeHjLt5T4" controls="controls" muted="muted" class="d-block rounded-bottom-2 border-top width-fit" style="max-height:640px; min-height: 200px"></video>

## 安装指南

我们提供两种安装方式。推荐使用方式二（uv），因为它能提供更快的安装速度和更好的依赖管理。

### 方式一：使用 conda

1. 创建新的 conda 环境：

```bash
conda create -n open_manus python=3.12
conda activate open_manus
```

2. 克隆仓库：

```bash
git clone https://github.com/mannaandpoem/OpenManus.git
cd OpenManus
```

3. 安装依赖：

```bash
pip install -r requirements.txt
```

### 方式二：使用 uv（推荐）

1. 安装 uv（一个快速的 Python 包管理器）：

```bash
curl -LsSf https://astral.sh/uv/install.sh | sh
```

2. 克隆仓库：

```bash
git clone https://github.com/mannaandpoem/OpenManus.git
cd OpenManus
```

<<<<<<< HEAD
3. 安装依赖：
=======
3. 创建并激活虚拟环境：

```bash
uv venv --python 3.12
source .venv/bin/activate  # Unix/macOS 系统
# Windows 系统使用：
# .venv\Scripts\activate
```

4. 安装依赖：
>>>>>>> f518fc59

```bash
uv add -r requirements.txt
```

## 配置说明

OpenManus 需要配置使用的 LLM API，请按以下步骤设置：

1. 在 `config` 目录创建 `config.toml` 文件（可从示例复制）：

```bash
cp config/config.example.toml config/config.toml
```

2. 编辑 `config/config.toml` 添加 API 密钥和自定义设置：

```toml
# 全局 LLM 配置
[llm]
model = "gpt-4o"
base_url = "https://api.openai.com/v1"
api_key = "sk-..."  # 替换为真实 API 密钥
max_tokens = 4096
temperature = 0.0

# 可选特定 LLM 模型配置
[llm.vision]
model = "gpt-4o"
base_url = "https://api.openai.com/v1"
api_key = "sk-..."  # 替换为真实 API 密钥
```

## 快速启动

若要在 Conda 中使用 OpenManus，請執行下列指令：

conda:
```bash
python main.py
```

若要在 UV 中使用 OpenManus，請執行下列指令：
```bash
uv run python main.py
```

然后通过终端输入你的创意！

如需体验不稳定的开发版本，可运行：

若要在 Conda 中使用 OpenManus，請執行下列指令：
```bash
python run_flow.py
```

若要在 UV 中使用 OpenManus，請執行下列指令：
```bash
uv run python run_flow.py
```

## 贡献指南

我们欢迎任何友好的建议和有价值的贡献！可以直接创建 issue 或提交 pull request。

或通过 📧 邮件联系 @mannaandpoem：mannaandpoem@gmail.com

**注意**: 在提交 pull request 之前，请使用 pre-commit 工具检查您的更改。运行 `pre-commit run --all-files` 来执行检查。

## 交流群

加入我们的飞书交流群，与其他开发者分享经验！

<div align="center" style="display: flex; gap: 20px;">
    <img src="assets/community_group.jpg" alt="OpenManus 交流群" width="300" />
</div>

## Star 数量

[![Star History Chart](https://api.star-history.com/svg?repos=mannaandpoem/OpenManus&type=Date)](https://star-history.com/#mannaandpoem/OpenManus&Date)

## 致谢

特别感谢 [anthropic-computer-use](https://github.com/anthropics/anthropic-quickstarts/tree/main/computer-use-demo)
和 [browser-use](https://github.com/browser-use/browser-use) 为本项目提供的基础支持！

此外，我们感谢 [AAAJ](https://github.com/metauto-ai/agent-as-a-judge)，[MetaGPT](https://github.com/geekan/MetaGPT)，[OpenHands](https://github.com/All-Hands-AI/OpenHands) 和 [SWE-agent](https://github.com/SWE-agent/SWE-agent).

OpenManus 由 MetaGPT 社区的贡献者共同构建，感谢这个充满活力的智能体开发者社区！

## 引用我们

```bibtex
@misc{openmanus2025,
  author = {Xinbin Liang and Jinyu Xiang and Zhaoyang Yu and Jiayi Zhang and Sirui Hong},
  title = {OpenManus: An open-source framework for building general AI agents},
  year = {2025},
  publisher = {GitHub},
  journal = {GitHub repository},
  howpublished = {\url{https://github.com/mannaandpoem/OpenManus}},
}
```<|MERGE_RESOLUTION|>--- conflicted
+++ resolved
@@ -67,20 +67,7 @@
 cd OpenManus
 ```
 
-<<<<<<< HEAD
 3. 安装依赖：
-=======
-3. 创建并激活虚拟环境：
-
-```bash
-uv venv --python 3.12
-source .venv/bin/activate  # Unix/macOS 系统
-# Windows 系统使用：
-# .venv\Scripts\activate
-```
-
-4. 安装依赖：
->>>>>>> f518fc59
 
 ```bash
 uv add -r requirements.txt

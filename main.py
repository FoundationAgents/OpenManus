--- conflicted
+++ resolved
@@ -5,7 +5,6 @@
 
 
 async def main():
-<<<<<<< HEAD
     while True:
         try:
             agent = Manus()
@@ -22,21 +21,6 @@
         except KeyboardInterrupt:
             logger.warning("Goodbye!")
             break
-=======
-    agent = Manus()
-    try:
-        prompt = input("Enter your prompt: ")
-        if not prompt.strip():
-            logger.warning("Empty prompt provided.")
-            return
-
-        logger.warning("Processing your request...")
-        await agent.run(prompt)
-        logger.info("Request processing completed.")
-    except KeyboardInterrupt:
-        logger.warning("Operation interrupted.")
->>>>>>> 3db1a7fb
-
 
 if __name__ == "__main__":
     asyncio.run(main())
--- conflicted
+++ resolved
@@ -162,10 +162,7 @@
                     agent._pending_feedback_question
                     or "O agente solicitou seu feedback."
                 )
-<<<<<<< HEAD
-=======
-
->>>>>>> 8950d911
+
                 print(f"\n{feedback_prompt}\n")
                 user_input = ""
                 try:
@@ -174,10 +171,7 @@
                     logger.warning(
                         "[main.py] Entrada interrompida durante AWAITING_USER_FEEDBACK. Encerrando."
                     )
-<<<<<<< HEAD
-=======
-
->>>>>>> 8950d911
+
                     agent.state = AgentState.USER_HALTED
                     break
                 agent._pending_feedback_question = None

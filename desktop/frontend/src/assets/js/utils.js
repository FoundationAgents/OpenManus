--- conflicted
+++ resolved
@@ -3,21 +3,13 @@
 import { ElMessage } from 'element-plus'
 
 /** axios start */
-<<<<<<< HEAD
 // Create a new axios instance
-=======
-// Create axios instance
->>>>>>> ec35d429
 const $axios = axios.create({
   baseURL: "api",
   timeout: 12000
 })
 
-<<<<<<< HEAD
 // Request interceptors
-=======
-// Request interceptor
->>>>>>> ec35d429
 $axios.interceptors.request.use(
   (config) => {
     config.headers["token"] = ''
@@ -35,36 +27,26 @@
   }
 )
 
-<<<<<<< HEAD
 // Response interceptors
-=======
-// Response interceptor
->>>>>>> ec35d429
 $axios.interceptors.response.use(
   (response) => {
     //  console.log("response:", response)
     if (response.status == 200) {
       return response.data
     } else {
-<<<<<<< HEAD
       pop("Exception occurred in response:" + response.status)
-=======
-      pop("Request error:" + response.status)
->>>>>>> ec35d429
     }
   },
   (error) => {
     console.log("error:" + JSON.stringify(error))
     if (error.response == undefined || error.response == null) {
       pop("Unknown request error!")
+      pop("Unknown request error!")
     } else if (error.response.status == 500) {
-<<<<<<< HEAD
       pop("Unable to communicate with backend, please retry later!")
-=======
-      pop("Backend service error, please try again later!")
->>>>>>> ec35d429
     } else {
       pop("Request error:" + error)
+      pop("Request error:" + error)
     }
     return Promise.reject(error)
   }
@@ -95,11 +77,7 @@
 }
 
 /**
-<<<<<<< HEAD
  * demo call Go interfaces
-=======
- * Demo call to go interface
->>>>>>> ec35d429
  */
 function greet(name) {
   return Greet(name).then(resp => {
@@ -109,94 +87,60 @@
 }
 
 /**
-<<<<<<< HEAD
- * Identify whether the object is null
-=======
  * Check if object is null
->>>>>>> ec35d429
  */
 function isNull(obj) {
   return obj == undefined || obj == null
 }
 
 /**
-<<<<<<< HEAD
- * Identify whether the object is not null
-=======
  * Check if object is not null
->>>>>>> ec35d429
  */
 function notNull(obj) {
   return obj != undefined && obj != null
 }
 
 /**
-<<<<<<< HEAD
- * Identify an empty string
-=======
  * Check if string is blank
->>>>>>> ec35d429
  */
 function isBlank(str) {
   return str == undefined || str == null || /^s*$/.test(str)
 }
 
 /**
-<<<<<<< HEAD
  * Identify a non-empty string
-=======
- * Check if string is not blank
->>>>>>> ec35d429
  */
 function notBlank(str) {
   return !isBlank(str)
 }
 
 /**
-<<<<<<< HEAD
-* Identify an empty array
-*/
-=======
  * Check if array is empty
  */
->>>>>>> ec35d429
 function isEmpty(arr) {
   return arr == undefined || arr == null || (arr instanceof Array && arr.length == 0)
 }
 
 /**
-<<<<<<< HEAD
- * Identify a non-empty array
-=======
  * Check if array is not empty
->>>>>>> ec35d429
  */
 function notEmpty(arr) {
   return arr != undefined && arr != null && arr instanceof Array && arr.length > 0
 }
 
 /**
-<<<<<<< HEAD
- * Identify true
-=======
  * Check if object is true
->>>>>>> ec35d429
  */
 function isTrue(obj) {
   return obj == true || obj == 'true'
 }
 
 /**
-<<<<<<< HEAD
- * Identify false
-=======
  * Check if object is false
->>>>>>> ec35d429
  */
 function isFalse(obj) {
   return !isTrue(obj)
 }
-<<<<<<< HEAD
 /**
  * Get count of a specific character in a string
  * @param {string} str - String to search
@@ -207,33 +151,16 @@
   // g=match globally
   var regex = new RegExp(char, 'g')
   // Search for all occurrences of the character in the string
-=======
-
-/** Get the count of a character in a string
-* @param {string} str - The string to search
-* @param {string} char - The character to find
-* @returns {number} - The count of the character in the string
-*/
-function getCharCount(str, char) {
-  // Use g to match the entire string
-  var regex = new RegExp(char, 'g')
-  // match method can search for specified values in a string or find one or more matches of a regular expression
->>>>>>> ec35d429
   var result = str.match(regex)
   var count = !result ? 0 : result.length
   return count
 }
 
 /**
-<<<<<<< HEAD
  * Format date with specified pattern
  * @param {Date|string} date - Date object or date string
- * @param {string} format - Target format pattern
+ * @param {string} format - Target format pattern; by default, `yyyy-MM-dd HH:mm:ss`
  * @returns {string} - Formatted date string
-=======
- * Date format
- * Default format is yyyy-MM-dd HH:mm:ss
->>>>>>> ec35d429
  */
 function dateFormat(date, format) {
   if (date == undefined || date == null || date == '') {
@@ -264,7 +191,6 @@
 }
 
 /**
-<<<<<<< HEAD
  * Recursively format Date properties in objects/arrays
  * @param {Object} obj - Target object to process
  */
@@ -287,29 +213,6 @@
       if (obj[i].length > 0) {
         for (let j = 0; j < obj[i].length; j++) {
           // Iterate through all array items
-=======
- * Traverse and format date properties in object
- */
-function fomateDateProperty(obj) {
-  for (let i in obj) {
-    // Traverse properties in object
-    if (obj[i] == null) {
-      continue
-    } else if (obj[i] instanceof Date) {
-      // Format to yyyy-MM-dd HH:mm:ss
-      obj[i] = dateFormat(obj[i])
-    } else if (obj[i].constructor === Object) {
-      // If the property value is still an object, check if it's empty and then iterate
-      if (Object.keys(obj[i]).length > 0) {
-        // Check if the object has properties, delete if it's an empty object
-        fomateDateProperty(obj[i])
-      }
-    } else if (obj[i].constructor === Array) {
-      // If the object value is an array, check if it's empty and then iterate
-      if (obj[i].length > 0) {
-        for (let j = 0; j < obj[i].length; j++) {
-          // Traverse array
->>>>>>> ec35d429
           fomateDateProperty(obj[i][j])
         }
       }
@@ -317,7 +220,6 @@
   }
 }
 
-<<<<<<< HEAD
 /**
  * Remove null/empty properties recursively
  * @param {Object} obj - Target object to clean
@@ -349,37 +251,6 @@
           }
           if (obj[i].constructor === Object) {
             // Recursively clean nested objects in array items
-=======
-
-// Traverse and delete null properties in object
-function delNullProperty(obj) {
-  for (let i in obj) {
-    // Traverse properties in object
-    if (obj[i] === undefined || obj[i] === null || obj[i] === "") {
-      // First remove regular empty data using delete keyword
-      delete obj[i]
-    } else if (obj[i].constructor === Object) {
-      // If the property value is still an object, check if it's empty and then iterate
-      if (Object.keys(obj[i]).length === 0) delete obj[i]
-      // Check if the object has properties, delete if it's an empty object
-      delNullProperty(obj[i])
-    } else if (obj[i].constructor === Array) {
-      // If the object value is an array, check if it's empty and then iterate
-      if (obj[i].length === 0) {
-        // If the array is empty, delete it
-        delete obj[i]
-      } else {
-        for (let index = 0; index < obj[i].length; index++) {
-          // Traverse array
-          if (obj[i][index] === undefined || obj[i][index] === null || obj[i][index] === "" || JSON.stringify(obj[i][index]) === "{}") {
-            obj[i].splice(index, 1)
-            // If the array value is one of the above empty values, modify the array length, move subsequent values forward
-            index--
-            // Since the current index content has been replaced by the next value, the counter needs to decrement to offset the subsequent increment
-          }
-          if (obj[i].constructor === Object) {
-            // If an object is found in the array value, iterate again
->>>>>>> ec35d429
             delNullProperty(obj[i])
           }
         }
@@ -389,17 +260,10 @@
 }
 
 /**
-<<<<<<< HEAD
  * Display message notification
  * @param {string} msg - Message content
  * @param {string} type - Message type (success/warning/error/etc)
  */
-=======
-  * Show message box
-  * @param msg Message content
-  * @param type
-  */
->>>>>>> ec35d429
 function pop(msg, type) {
   ElMessage({ message: msg, type: type })
 }
@@ -410,7 +274,6 @@
  */
 function popNoData(data) {
   if (data == undefined || data == null || (data instanceof Array && data.length == 0)) {
-<<<<<<< HEAD
     ElMessage("No data available!")
   }
 }
@@ -418,14 +281,6 @@
 /**
  * Get current datetime as formatted string
  * @returns {string} Current datetime in yyyy-MM-dd HH:mm format
-=======
-    ElMessage("No data!")
-  }
-}
-
-/**
- * Current datetime string
->>>>>>> ec35d429
  */
 function nowDatetimeStr() {
   const date = new Date()
@@ -434,13 +289,9 @@
 }
 
 /**
-<<<<<<< HEAD
  * Pagination structure builder
  * @param {Object} source - Source pagination data
  * @param {Object} target - Target pagination object
-=======
- * Build pagination
->>>>>>> ec35d429
  */
 function buildPage(source, target) {
   target.pageNum = source.pageNum
@@ -450,12 +301,8 @@
   copyArray(source.list, target.list)
 }
 /**
-<<<<<<< HEAD
  * Clear array contents
  * @param {Array} arr - Array to clear
-=======
- * Clear array
->>>>>>> ec35d429
  */
 function clearArray(arr) {
   if (arr == undefined || arr == null || arr.length == 0) {
@@ -465,12 +312,8 @@
 }
 
 /**
-<<<<<<< HEAD
  * Reset object properties to null
  * @param {Object} obj - Target object
-=======
- * Clear properties
->>>>>>> ec35d429
  */
 function clearProps(obj) {
   if (obj == undefined || obj == null) {
@@ -482,13 +325,9 @@
 }
 
 /**
-<<<<<<< HEAD
  * Copy properties between objects
  * @param {Object} source - Source object
  * @param {Object} target - Target object
-=======
- * Copy object properties
->>>>>>> ec35d429
  */
 function copyProps(source, target = {}) {
   if (target == undefined || target == null) {
@@ -502,23 +341,15 @@
   }
 }
 /**
-<<<<<<< HEAD
  * Clone array contents
  * @param {Array} source - Source array
  * @param {Array} target - Target array
-=======
- * Copy array
->>>>>>> ec35d429
  */
 function copyArray(source, target) {
   if (target == undefined || target == null) {
     return
   }
-<<<<<<< HEAD
   // Clear the array first
-=======
-  // Clear array first
->>>>>>> ec35d429
   if (target.length > 0) {
     target.splice(0, target.length)
     /* while (target.length > 0) {
@@ -534,14 +365,10 @@
 }
 
 /**
-<<<<<<< HEAD
  * Find changed properties between objects
  * @param {Object} origin - Original object
  * @param {Object} target - Modified object
  * @returns {Object} Changed properties
-=======
- * Changed properties
->>>>>>> ec35d429
  */
 function dfProps(origin, target) {
   if (origin == undefined || origin == null || target == undefined || target == null) {
@@ -557,14 +384,10 @@
 }
 
 /**
-<<<<<<< HEAD
  * Check for property differences
  * @param {Object} origin - Original object
  * @param {Object} target - Modified object
  * @returns {boolean} True if differences exist
-=======
- * Check if there are different properties
->>>>>>> ec35d429
  */
 function hasDfProps(origin, target) {
   const df = dfProps(origin, target)
@@ -577,13 +400,9 @@
 }
 
 /**
-<<<<<<< HEAD
  * Check if all object properties are null
  * @param {Object} target - Object to check
  * @returns {boolean} True if all properties are null
-=======
- * All fields are empty
->>>>>>> ec35d429
  */
 function isAllPropsNull(target) {
   if (target == undefined || target == null) {
@@ -646,13 +465,9 @@
 }
 
 /**
-<<<<<<< HEAD
  * Retry calls
  * @param {Function} method - Method to call
  * @param {any} params - Method parameters that are passed to the method
-=======
- * Retry call
->>>>>>> ec35d429
  */
 function retry(method) {
   const params = []
@@ -665,14 +480,10 @@
 }
 
 /**
-<<<<<<< HEAD
  * Resolve label from options
  * @param {string|number} keyOrVal - Key or value to resolve
  * @param {Array} opts - Options array
  * @returns {string} Resolved label if found, or original keyOrVal if not found
-=======
- * Match Chinese label from opts encoding
->>>>>>> ec35d429
  */
 function resolveLabelFromOpts(keyOrVal, opts) {
   if (isEmpty(opts)) {
@@ -686,15 +497,11 @@
   return keyOrVal
 }
 
-<<<<<<< HEAD
 /**
  * Underscored string to camel case string
  * @param {String} underscore Underscored string
  * @returns Camel case string
  */
-=======
-/** Convert underscore to camel case with first letter lowercase */
->>>>>>> ec35d429
 function underScoreToCamelCase(underscore) {
   if (isNull(underscore) || !underscore.includes('_')) {
     return underscore
@@ -710,16 +517,12 @@
   return words.join("")
 }
 
-<<<<<<< HEAD
 /**
  * Debounce a function call
  * @param {Function} func Function to debounce
  * @param {Number} delay Delay in milliseconds
  * @returns Debounced function
  */
-=======
-/** Debounce function */
->>>>>>> ec35d429
 function debounce(func, delay) {
   let timer
   return function () {
@@ -744,74 +547,42 @@
 }
 export default {
   /**
-<<<<<<< HEAD
    * Synchronous GET HTTP request
-=======
-   * HTTP request GET
->>>>>>> ec35d429
    */
   get,
 
   /**
-<<<<<<< HEAD
    * Asynchronous GET HTTP request (async/await)
-=======
-   * HTTP request, async await GET
->>>>>>> ec35d429
    */
   awaitGet,
 
   /**
-<<<<<<< HEAD
    * Synchronous POST HTTP request
-=======
-   * HTTP request POST
->>>>>>> ec35d429
    */
   post,
 
   /**
-<<<<<<< HEAD
    * Asynchronous POST HTTP request (async/await)
-=======
-   * HTTP request, async await POST
->>>>>>> ec35d429
    */
   awaitPost,
 
   /**
-<<<<<<< HEAD
    * Synchronous DELETE HTTP request
-=======
-   * HTTP request DELETE
->>>>>>> ec35d429
    */
   del,
 
   /**
-<<<<<<< HEAD
    * Asynchronous DELETE HTTP request (async/await)
-=======
-   * HTTP request, async await DELETE
->>>>>>> ec35d429
    */
   awaitDel,
 
   /**
-<<<<<<< HEAD
    * Checks if a value is null/undefined
-=======
-   * Check if object is null
->>>>>>> ec35d429
    */
   isNull,
 
   /**
-<<<<<<< HEAD
    * Verifies a value is not null/undefined
-=======
-   * Check if object is not null
->>>>>>> ec35d429
    */
   notNull,
 
@@ -820,20 +591,12 @@
   notBlank,
 
   /**
-<<<<<<< HEAD
    * Checks if an array is empty
-=======
-   * Check if array is empty
->>>>>>> ec35d429
    */
   isEmpty,
 
   /**
-<<<<<<< HEAD
    * Verifies an array contains elements
-=======
-   * Check if array is not empty
->>>>>>> ec35d429
    */
   notEmpty,
 
@@ -844,111 +607,62 @@
   getCharCount,
 
   /**
-<<<<<<< HEAD
    * Displays a toast notification
-=======
-   * Show message popup
->>>>>>> ec35d429
    */
   pop,
 
   /**
-<<<<<<< HEAD
    * Shows "No data" notification for empty datasets
-=======
-   * Check if data is empty, if empty show "No data" message
->>>>>>> ec35d429
    */
   popNoData,
 
   /**
-<<<<<<< HEAD
    * Removes null/undefined properties from an object
-=======
-   * Traverse and delete null properties in object
->>>>>>> ec35d429
    */
   delNullProperty,
 
   /**
-<<<<<<< HEAD
    * Gets current datetime as formatted string (YYYY-MM-DD HH:mm:ss)
-=======
-   * Current datetime string
->>>>>>> ec35d429
    */
   nowDatetimeStr,
 
   /**
-<<<<<<< HEAD
    * Constructs pagination parameters
-=======
-   * Build pagination
->>>>>>> ec35d429
    */
   buildPage,
 
   /**
-<<<<<<< HEAD
    * Clears all elements from an array
-=======
-   * Clear array
->>>>>>> ec35d429
    */
   clearArray,
 
   /**
-<<<<<<< HEAD
    * Resets object properties to null/undefined
-=======
-   * Clear properties
->>>>>>> ec35d429
    */
   clearProps,
 
   /**
-<<<<<<< HEAD
    * Copies properties between objects
-=======
-   * Copy object properties
->>>>>>> ec35d429
    */
   copyProps,
 
   /**
-<<<<<<< HEAD
    * Creates a shallow array copy
-=======
-   * Copy array
->>>>>>> ec35d429
    */
   copyArray,
 
   /**
-<<<<<<< HEAD
    * Formats Date object to string (customizable format)
-=======
-   * Date format
-   * Default format is yyyy-MM-dd HH:mm:ss
->>>>>>> ec35d429
    */
   dateFormat,
 
   /**
-<<<<<<< HEAD
    * Formats Date properties in objects to strings
-=======
-   * Traverse and format date properties in object
->>>>>>> ec35d429
    */
   fomateDateProperty,
 
   /**
-<<<<<<< HEAD
    * Tracks changed properties between object states
-=======
-   * Changed properties
->>>>>>> ec35d429
    */
   dfProps,
 
@@ -961,11 +675,7 @@
   descByLabel,
 
   /**
-<<<<<<< HEAD
    * Retries failed operations with attempts
-=======
-   * Retry call
->>>>>>> ec35d429
    */
   retry,
 

--- conflicted
+++ resolved
@@ -10,11 +10,7 @@
 
 GoogleSearch: Perform web information retrieval
 
-<<<<<<< HEAD
-Terminate: Terminate the interaction if the assistant cannot proceed further with the task.
-=======
 Terminate: End the current interaction when the task is complete or when you need additional information from the user. Use this tool to signal that you've finished addressing the user's request or need clarification before proceeding further.
->>>>>>> e1a8cf00
 
 Based on user needs, proactively select the most appropriate tool or combination of tools. For complex tasks, you can break down the problem and use different tools step by step to solve it. After using each tool, clearly explain the execution results and suggest the next steps.
 

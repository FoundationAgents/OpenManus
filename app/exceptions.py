--- conflicted
+++ resolved
@@ -1,11 +1,6 @@
 class ToolError(Exception):
     """Raised when a tool encounters an error."""
 
-<<<<<<< HEAD
-    def __init__(self, message: str) -> None:
-        super().__init__(message)
-        self.message: str = message
-=======
     def __init__(self, message):
         self.message = message
 
@@ -15,5 +10,4 @@
 
 
 class TokenLimitExceeded(OpenManusError):
-    """Exception raised when the token limit is exceeded"""
->>>>>>> 2a5fa972
+    """Exception raised when the token limit is exceeded"""
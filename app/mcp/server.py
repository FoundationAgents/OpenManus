--- conflicted
+++ resolved
@@ -34,7 +34,7 @@
         self.tools["browser"] = BrowserUseTool()
         self.tools["editor"] = StrReplaceEditor()
         self.tools["terminate"] = Terminate()
-        
+
         # Add the high-level Manus agent tool
         self.tools["manus_agent"] = ManusAgentTool()
 
@@ -50,21 +50,13 @@
         # Define the async function to be registered
         async def tool_method(**kwargs):
             logger.info(f"Executing {tool_name}: {kwargs}")
-<<<<<<< HEAD
-
-=======
-            
->>>>>>> a73143bc
+
             # Special handling for Manus agent with streaming support
             if tool_name == "manus_agent" and kwargs.get("streaming", False):
                 logger.info(f"Using streaming mode for {tool_name}")
                 # Run with streaming mode and return generator
                 generator = await tool.execute(**kwargs)
-<<<<<<< HEAD
-
-=======
-                
->>>>>>> a73143bc
+
                 # We need to create a response that's compatible with the SSE transport
                 # in FastMCP. The function must return an async generator that yields strings.
                 async def stream_response():
@@ -76,20 +68,13 @@
                     except Exception as e:
                         logger.error(f"Error streaming response: {e}")
                         yield json.dumps({"status": "error", "error": str(e)})
-<<<<<<< HEAD
 
                 # Return a new generator that will be consumed by FastMCP's SSE transport
                 return stream_response()
 
-=======
-                
-                # Return a new generator that will be consumed by FastMCP's SSE transport
-                return stream_response()
-            
->>>>>>> a73143bc
             # Standard execution for all other tools
             result = await tool.execute(**kwargs)
-            
+
             logger.info(f"Result of {tool_name}: {result}")
 
             # Handle different types of results

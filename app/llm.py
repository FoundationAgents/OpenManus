<<<<<<< HEAD
import asyncio
import time
from collections import deque
=======
import math
>>>>>>> 91b1d06f
from typing import Dict, List, Optional, Union

import tiktoken
from openai import (
    APIError,
    AsyncAzureOpenAI,
    AsyncOpenAI,
    AuthenticationError,
    OpenAIError,
    RateLimitError,
)
from tenacity import (
    retry,
    retry_if_exception_type,
    stop_after_attempt,
    wait_random_exponential,
)

from app.config import LLMSettings, config
from app.exceptions import TokenLimitExceeded
from app.logger import logger  # Assuming a logger is set up in your app
from app.schema import (
    ROLE_VALUES,
    TOOL_CHOICE_TYPE,
    TOOL_CHOICE_VALUES,
    Message,
    ToolChoice,
)


REASONING_MODELS = ["o1", "o3-mini"]


class TokenCounter:
    # Token constants
    BASE_MESSAGE_TOKENS = 4
    FORMAT_TOKENS = 2
    LOW_DETAIL_IMAGE_TOKENS = 85
    HIGH_DETAIL_TILE_TOKENS = 170

    # Image processing constants
    MAX_SIZE = 2048
    HIGH_DETAIL_TARGET_SHORT_SIDE = 768
    TILE_SIZE = 512

    def __init__(self, tokenizer):
        self.tokenizer = tokenizer

    def count_text(self, text: str) -> int:
        """Calculate tokens for a text string"""
        return 0 if not text else len(self.tokenizer.encode(text))

    def count_image(self, image_item: dict) -> int:
        """
        Calculate tokens for an image based on detail level and dimensions

        For "low" detail: fixed 85 tokens
        For "high" detail:
        1. Scale to fit in 2048x2048 square
        2. Scale shortest side to 768px
        3. Count 512px tiles (170 tokens each)
        4. Add 85 tokens
        """
        detail = image_item.get("detail", "medium")

        # For low detail, always return fixed token count
        if detail == "low":
            return self.LOW_DETAIL_IMAGE_TOKENS

        # For medium detail (default in OpenAI), use high detail calculation
        # OpenAI doesn't specify a separate calculation for medium

        # For high detail, calculate based on dimensions if available
        if detail == "high" or detail == "medium":
            # If dimensions are provided in the image_item
            if "dimensions" in image_item:
                width, height = image_item["dimensions"]
                return self._calculate_high_detail_tokens(width, height)

        # Default values when dimensions aren't available or detail level is unknown
        if detail == "high":
            # Default to a 1024x1024 image calculation for high detail
            return self._calculate_high_detail_tokens(1024, 1024)  # 765 tokens
        elif detail == "medium":
            # Default to a medium-sized image for medium detail
            return 1024  # This matches the original default
        else:
            # For unknown detail levels, use medium as default
            return 1024

    def _calculate_high_detail_tokens(self, width: int, height: int) -> int:
        """Calculate tokens for high detail images based on dimensions"""
        # Step 1: Scale to fit in MAX_SIZE x MAX_SIZE square
        if width > self.MAX_SIZE or height > self.MAX_SIZE:
            scale = self.MAX_SIZE / max(width, height)
            width = int(width * scale)
            height = int(height * scale)

        # Step 2: Scale so shortest side is HIGH_DETAIL_TARGET_SHORT_SIDE
        scale = self.HIGH_DETAIL_TARGET_SHORT_SIDE / min(width, height)
        scaled_width = int(width * scale)
        scaled_height = int(height * scale)

        # Step 3: Count number of 512px tiles
        tiles_x = math.ceil(scaled_width / self.TILE_SIZE)
        tiles_y = math.ceil(scaled_height / self.TILE_SIZE)
        total_tiles = tiles_x * tiles_y

        # Step 4: Calculate final token count
        return (
            total_tiles * self.HIGH_DETAIL_TILE_TOKENS
        ) + self.LOW_DETAIL_IMAGE_TOKENS

    def count_content(self, content: Union[str, List[Union[str, dict]]]) -> int:
        """Calculate tokens for message content"""
        if not content:
            return 0

        if isinstance(content, str):
            return self.count_text(content)

        token_count = 0
        for item in content:
            if isinstance(item, str):
                token_count += self.count_text(item)
            elif isinstance(item, dict):
                if "text" in item:
                    token_count += self.count_text(item["text"])
                elif "image_url" in item:
                    token_count += self.count_image(item)
        return token_count

    def count_tool_calls(self, tool_calls: List[dict]) -> int:
        """Calculate tokens for tool calls"""
        token_count = 0
        for tool_call in tool_calls:
            if "function" in tool_call:
                function = tool_call["function"]
                token_count += self.count_text(function.get("name", ""))
                token_count += self.count_text(function.get("arguments", ""))
        return token_count

    def count_message_tokens(self, messages: List[dict]) -> int:
        """Calculate the total number of tokens in a message list"""
        total_tokens = self.FORMAT_TOKENS  # Base format tokens

        for message in messages:
            tokens = self.BASE_MESSAGE_TOKENS  # Base tokens per message

            # Add role tokens
            tokens += self.count_text(message.get("role", ""))

            # Add content tokens
            if "content" in message:
                tokens += self.count_content(message["content"])

            # Add tool calls tokens
            if "tool_calls" in message:
                tokens += self.count_tool_calls(message["tool_calls"])

            # Add name and tool_call_id tokens
            tokens += self.count_text(message.get("name", ""))
            tokens += self.count_text(message.get("tool_call_id", ""))

            total_tokens += tokens

        return total_tokens


class LLM:
    _instances: Dict[str, "LLM"] = {}

    def __new__(
        cls, config_name: str = "default", llm_config: Optional[LLMSettings] = None
    ):
        if config_name not in cls._instances:
            instance = super().__new__(cls)
            instance.__init__(config_name, llm_config)
            cls._instances[config_name] = instance
        return cls._instances[config_name]

    def __init__(
        self, config_name: str = "default", llm_config: Optional[LLMSettings] = None
    ):
        if not hasattr(self, "client"):  # Only initialize if not already initialized
            llm_config = llm_config or config.llm
            llm_config = llm_config.get(config_name, llm_config["default"])
            self.model = llm_config.model
            self.max_tokens = llm_config.max_tokens
            self.temperature = llm_config.temperature
            self.api_type = llm_config.api_type
            self.api_key = llm_config.api_key
            self.api_version = llm_config.api_version
            self.base_url = llm_config.base_url

            # Add token counting related attributes
            self.total_input_tokens = 0
            self.max_input_tokens = (
                llm_config.max_input_tokens
                if hasattr(llm_config, "max_input_tokens")
                else None
            )

            # Add rate limiting attributes
            self.rpm_limit = getattr(llm_config, "rpm_limit", None)
            self.tpm_limit = getattr(llm_config, "tpm_limit", None)
            self.itpm_limit = getattr(llm_config, "itpm_limit", None)
            self.otpm_limit = getattr(llm_config, "otpm_limit", None)
            self.min_interval = 60 / self.rpm_limit if self.rpm_limit else 0
            self.last_request_time = None
            self.token_tracker = deque()  # (timestamp, total_tokens)
            self.input_token_tracker = deque()  # (timestamp, input_tokens)
            self.output_token_tracker = deque()  # (timestamp, output_tokens)
            self.rate_limit_lock = asyncio.Lock()  # lock for rate limiting

            # Initialize tokenizer
            try:
                self.tokenizer = tiktoken.encoding_for_model(self.model)
            except KeyError:
                # If the model is not in tiktoken's presets, use cl100k_base as default
                self.tokenizer = tiktoken.get_encoding("cl100k_base")

            if self.api_type == "azure":
                self.client = AsyncAzureOpenAI(
                    base_url=self.base_url,
                    api_key=self.api_key,
                    api_version=self.api_version,
                )
            else:
                self.client = AsyncOpenAI(api_key=self.api_key, base_url=self.base_url)

            self.token_counter = TokenCounter(self.tokenizer)

    def count_tokens(self, text: str) -> int:
        """Calculate the number of tokens in a text"""
        if not text:
            return 0
        return len(self.tokenizer.encode(text))

    def count_message_tokens(self, messages: List[dict]) -> int:
        return self.token_counter.count_message_tokens(messages)

    def update_token_count(self, input_tokens: int) -> None:
        """Update token counts"""
        # Only track tokens if max_input_tokens is set
        self.total_input_tokens += input_tokens
        logger.info(
            f"Token usage: Input={input_tokens}, Cumulative Input={self.total_input_tokens}"
        )

    def check_token_limit(self, input_tokens: int) -> bool:
        """Check if token limits are exceeded"""
        if self.max_input_tokens is not None:
            return (self.total_input_tokens + input_tokens) <= self.max_input_tokens
        # If max_input_tokens is not set, always return True
        return True

    def get_limit_error_message(self, input_tokens: int) -> str:
        """Generate error message for token limit exceeded"""
        if (
            self.max_input_tokens is not None
            and (self.total_input_tokens + input_tokens) > self.max_input_tokens
        ):
            return f"Request may exceed input token limit (Current: {self.total_input_tokens}, Needed: {input_tokens}, Max: {self.max_input_tokens})"

        return "Token limit exceeded"

    async def enforce_rate_limits(
        self, input_tokens: int, max_output_tokens: int
    ) -> None:
        """
        Apply rate limits (RPM, TPM, ITPM, OTPM) before making API calls.
        Waits as needed to comply with configured limits.
        """
        async with self.rate_limit_lock:  # Prevent concurrent access
            current_time = time.time()

            # Enforce RPM limit
            if self.rpm_limit:
                if self.last_request_time is not None:
                    elapsed = current_time - self.last_request_time
                    required_interval = self.min_interval
                    if elapsed < required_interval:
                        wait_time = required_interval - elapsed
                        logger.info(f"RPM wait: {wait_time:.2f}s")
                        await asyncio.sleep(wait_time)
                        current_time = time.time()  # Update after waiting

            # Helper function to enforce token-based limits
            async def enforce_token_limit(
                tracker: deque, token_limit: int, new_tokens: int, limit_name: str
            ):
                while True:
                    # Prune old entries
                    while tracker and tracker[0][0] < current_time - 60:
                        tracker.popleft()

                    current_usage = sum(t for _, t in tracker)
                    if current_usage + new_tokens <= token_limit:
                        break

                    # Not enough capacity, wait until oldest entry expires
                    if not tracker:
                        await asyncio.sleep(60)
                        current_time = time.time()
                        continue

                    oldest_time = tracker[0][0]
                    wait_time = (oldest_time + 60) - current_time
                    if wait_time > 0:
                        logger.info(
                            f"Waiting {wait_time:.2f}s for {limit_name} rate limit to clear."
                        )
                        await asyncio.sleep(wait_time)
                        current_time = time.time()  # Update after waiting

            # Enforce TPM (input + output tokens)
            if self.tpm_limit:
                await enforce_token_limit(
                    self.token_tracker,
                    self.tpm_limit,
                    input_tokens + max_output_tokens,
                    "Tokens per minute (TPM)",
                )

            # Enforce ITPM (input tokens)
            if self.itpm_limit:
                await enforce_token_limit(
                    self.input_token_tracker,
                    self.itpm_limit,
                    input_tokens,
                    "Input tokens per minute (ITPM)",
                )

            # Enforce OTPM (output tokens)
            if self.otpm_limit:
                await enforce_token_limit(
                    self.output_token_tracker,
                    self.otpm_limit,
                    max_output_tokens,
                    "Output tokens per minute (OTPM)",
                )

            self.last_request_time = current_time  # Update after all checks

    def update_rate_limit_trackers(
        self, tokens_used: int, input_tokens: int = 0, output_tokens: int = 0
    ) -> None:
        """
        Update rate limit tracking after an API call

        Args:
            tokens_used: Total tokens used (input + output)
            input_tokens: Input tokens used (prompt tokens)
            output_tokens: Output tokens used (completion tokens)
        """
        self.last_request_time = time.time()

        # Track token usage if TPM limit is enabled
        if self.tpm_limit is not None:
            self.token_tracker.append((self.last_request_time, tokens_used))

        # Track input token usage if ITPM limit is enabled
        if self.itpm_limit is not None:
            self.input_token_tracker.append((self.last_request_time, input_tokens))

        # Track output token usage if OTPM limit is enabled
        if self.otpm_limit is not None:
            self.output_token_tracker.append((self.last_request_time, output_tokens))

    @staticmethod
    def format_messages(messages: List[Union[dict, Message]]) -> List[dict]:
        """
        Format messages for LLM by converting them to OpenAI message format.

        Args:
            messages: List of messages that can be either dict or Message objects

        Returns:
            List[dict]: List of formatted messages in OpenAI format

        Raises:
            ValueError: If messages are invalid or missing required fields
            TypeError: If unsupported message types are provided

        Examples:
            >>> msgs = [
            ...     Message.system_message("You are a helpful assistant"),
            ...     {"role": "user", "content": "Hello"},
            ...     Message.user_message("How are you?")
            ... ]
            >>> formatted = LLM.format_messages(msgs)
        """
        formatted_messages = []

        for message in messages:
            # Convert Message objects to dictionaries
            if isinstance(message, Message):
                message = message.to_dict()

            if not isinstance(message, dict):
                raise TypeError(f"Unsupported message type: {type(message)}")

            # Validate required fields
            if "role" not in message:
                raise ValueError("Message dict must contain 'role' field")

            # Process base64 images if present
            if message.get("base64_image"):
                # Initialize or convert content to appropriate format
                if not message.get("content"):
                    message["content"] = []
                elif isinstance(message["content"], str):
                    message["content"] = [{"type": "text", "text": message["content"]}]
                elif isinstance(message["content"], list):
                    # Convert string items to proper text objects
                    message["content"] = [
                        (
                            {"type": "text", "text": item}
                            if isinstance(item, str)
                            else item
                        )
                        for item in message["content"]
                    ]

                # Add the image to content
                message["content"].append(
                    {
                        "type": "image_url",
                        "image_url": {
                            "url": f"data:image/jpeg;base64,{message['base64_image']}"
                        },
                    }
                )

                # Remove the base64_image field
                del message["base64_image"]

            # Only include messages with content or tool_calls
            if "content" in message or "tool_calls" in message:
                formatted_messages.append(message)

        # Validate all roles
        invalid_roles = [
            msg for msg in formatted_messages if msg["role"] not in ROLE_VALUES
        ]
        if invalid_roles:
            raise ValueError(f"Invalid role: {invalid_roles[0]['role']}")

        return formatted_messages

    @retry(
        wait=wait_random_exponential(min=1, max=60),
        stop=stop_after_attempt(6),
        retry=retry_if_exception_type(
            (OpenAIError, Exception, ValueError)
        ),  # Don't retry TokenLimitExceeded
    )
    async def ask(
        self,
        messages: List[Union[dict, Message]],
        system_msgs: Optional[List[Union[dict, Message]]] = None,
        stream: bool = True,
        temperature: Optional[float] = None,
    ) -> str:
        """
        Send a prompt to the LLM and get the response.

        Args:
            messages: List of conversation messages
            system_msgs: Optional system messages to prepend
            stream (bool): Whether to stream the response
            temperature (float): Sampling temperature for the response

        Returns:
            str: The generated response

        Raises:
            TokenLimitExceeded: If token limits are exceeded
            ValueError: If messages are invalid or response is empty
            OpenAIError: If API call fails after retries
            Exception: For unexpected errors
        """
        try:
            # Format system and user messages
            if system_msgs:
                system_msgs = self.format_messages(system_msgs)
                messages = system_msgs + self.format_messages(messages)
            else:
                messages = self.format_messages(messages)

            # Calculate input token count
            input_tokens = self.count_message_tokens(messages)
            max_output_tokens = self.max_tokens

            await self.enforce_rate_limits(input_tokens, max_output_tokens)

            # Check if token limits are exceeded
            if not self.check_token_limit(input_tokens):
                error_message = self.get_limit_error_message(input_tokens)
                # Raise a special exception that won't be retried
                raise TokenLimitExceeded(error_message)

            params = {
                "model": self.model,
                "messages": messages,
            }

            if self.model in REASONING_MODELS:
                params["max_completion_tokens"] = self.max_tokens
            else:
                params["max_tokens"] = self.max_tokens
                params["temperature"] = (
                    temperature if temperature is not None else self.temperature
                )

            if not stream:
                # Non-streaming request
                params["stream"] = False

                response = await self.client.chat.completions.create(**params)

                if not response.choices or not response.choices[0].message.content:
                    raise ValueError("Empty or invalid response from LLM")

                # Update token counts and rate limit trackers
                self.update_token_count(response.usage.prompt_tokens)
                self.update_rate_limit_trackers(
                    response.usage.total_tokens,
                    response.usage.prompt_tokens,
                    response.usage.completion_tokens,
                )

                return response.choices[0].message.content

            # Streaming request, For streaming, update estimated token count before making the request
            self.update_token_count(input_tokens)

            params["stream"] = True
            response = await self.client.chat.completions.create(**params)

            collected_messages = []
            estimated_output_tokens = 0
            async for chunk in response:
                chunk_message = chunk.choices[0].delta.content or ""
                collected_messages.append(chunk_message)
                # Count tokens in each chunk for better token tracking
                if chunk_message:
                    estimated_output_tokens += self.count_tokens(chunk_message)
                print(chunk_message, end="", flush=True)

            # Update rate limit trackers with more accurate estimate
            total_estimated_tokens = input_tokens + estimated_output_tokens
            self.update_rate_limit_trackers(
                total_estimated_tokens, input_tokens, estimated_output_tokens
            )

            print()  # Newline after streaming
            full_response = "".join(collected_messages).strip()
            if not full_response:
                raise ValueError("Empty response from streaming LLM")

            return full_response

        except TokenLimitExceeded:
            # Re-raise token limit errors without logging
            raise
        except ValueError as ve:
            logger.error(f"Validation error: {ve}")
            raise
        except OpenAIError as oe:
            logger.error(f"OpenAI API error: {oe}")
            if isinstance(oe, AuthenticationError):
                logger.error("Authentication failed. Check API key.")
            elif isinstance(oe, RateLimitError):
                logger.error("Rate limit exceeded. Consider increasing retry attempts.")
            elif isinstance(oe, APIError):
                logger.error(f"API error: {oe}")
            raise
        except Exception as e:
            logger.error(f"Unexpected error in ask: {e}")
            raise

    @retry(
        wait=wait_random_exponential(min=1, max=60),
        stop=stop_after_attempt(6),
        retry=retry_if_exception_type(
            (OpenAIError, Exception, ValueError)
        ),  # Don't retry TokenLimitExceeded
    )
    async def ask_with_images(
        self,
        messages: List[Union[dict, Message]],
        images: List[Union[str, dict]],
        system_msgs: Optional[List[Union[dict, Message]]] = None,
        stream: bool = False,
        temperature: Optional[float] = None,
    ) -> str:
        """
        Send a prompt with images to the LLM and get the response.

        Args:
            messages: List of conversation messages
            images: List of image URLs or image data dictionaries
            system_msgs: Optional system messages to prepend
            stream (bool): Whether to stream the response
            temperature (float): Sampling temperature for the response

        Returns:
            str: The generated response

        Raises:
            TokenLimitExceeded: If token limits are exceeded
            ValueError: If messages are invalid or response is empty
            OpenAIError: If API call fails after retries
            Exception: For unexpected errors
        """
        try:
            # Format messages
            formatted_messages = self.format_messages(messages)

            # Ensure the last message is from the user to attach images
            if not formatted_messages or formatted_messages[-1]["role"] != "user":
                raise ValueError(
                    "The last message must be from the user to attach images"
                )

            # Process the last user message to include images
            last_message = formatted_messages[-1]

            # Convert content to multimodal format if needed
            content = last_message["content"]
            multimodal_content = (
                [{"type": "text", "text": content}]
                if isinstance(content, str)
                else content
                if isinstance(content, list)
                else []
            )

            # Add images to content
            for image in images:
                if isinstance(image, str):
                    multimodal_content.append(
                        {"type": "image_url", "image_url": {"url": image}}
                    )
                elif isinstance(image, dict) and "url" in image:
                    multimodal_content.append({"type": "image_url", "image_url": image})
                elif isinstance(image, dict) and "image_url" in image:
                    multimodal_content.append(image)
                else:
                    raise ValueError(f"Unsupported image format: {image}")

            # Update the message with multimodal content
            last_message["content"] = multimodal_content

            # Add system messages if provided
            if system_msgs:
                all_messages = self.format_messages(system_msgs) + formatted_messages
            else:
                all_messages = formatted_messages

            # Calculate tokens and check limits
            input_tokens = self.count_message_tokens(all_messages)
            if not self.check_token_limit(input_tokens):
                raise TokenLimitExceeded(self.get_limit_error_message(input_tokens))

            # Set up API parameters
            params = {
                "model": self.model,
                "messages": all_messages,
                "stream": stream,
            }

            # Add model-specific parameters
            if self.model in REASONING_MODELS:
                params["max_completion_tokens"] = self.max_tokens
            else:
                params["max_tokens"] = self.max_tokens
                params["temperature"] = (
                    temperature if temperature is not None else self.temperature
                )

            # Handle non-streaming request
            if not stream:
                response = await self.client.chat.completions.create(**params)

                if not response.choices or not response.choices[0].message.content:
                    raise ValueError("Empty or invalid response from LLM")

                self.update_token_count(response.usage.prompt_tokens)
                return response.choices[0].message.content

            # Handle streaming request
            self.update_token_count(input_tokens)
            response = await self.client.chat.completions.create(**params)

            collected_messages = []
            async for chunk in response:
                chunk_message = chunk.choices[0].delta.content or ""
                collected_messages.append(chunk_message)
                print(chunk_message, end="", flush=True)

            print()  # Newline after streaming
            full_response = "".join(collected_messages).strip()

            if not full_response:
                raise ValueError("Empty response from streaming LLM")

            return full_response

        except TokenLimitExceeded:
            raise
        except ValueError as ve:
            logger.error(f"Validation error in ask_with_images: {ve}")
            raise
        except OpenAIError as oe:
            logger.error(f"OpenAI API error: {oe}")
            if isinstance(oe, AuthenticationError):
                logger.error("Authentication failed. Check API key.")
            elif isinstance(oe, RateLimitError):
                logger.error("Rate limit exceeded. Consider increasing retry attempts.")
            elif isinstance(oe, APIError):
                logger.error(f"API error: {oe}")
            raise
        except Exception as e:
            logger.error(f"Unexpected error in ask_with_images: {e}")
            raise

    @retry(
        wait=wait_random_exponential(min=1, max=60),
        stop=stop_after_attempt(6),
        retry=retry_if_exception_type(
            (OpenAIError, Exception, ValueError)
        ),  # Don't retry TokenLimitExceeded
    )
    async def ask_tool(
        self,
        messages: List[Union[dict, Message]],
        system_msgs: Optional[List[Union[dict, Message]]] = None,
        timeout: int = 300,
        tools: Optional[List[dict]] = None,
        tool_choice: TOOL_CHOICE_TYPE = ToolChoice.AUTO,  # type: ignore
        temperature: Optional[float] = None,
        **kwargs,
    ):
        """
        Ask LLM using functions/tools and return the response.

        Args:
            messages: List of conversation messages
            system_msgs: Optional system messages to prepend
            timeout: Request timeout in seconds
            tools: List of tools to use
            tool_choice: Tool choice strategy
            temperature: Sampling temperature for the response
            **kwargs: Additional completion arguments

        Returns:
            ChatCompletionMessage: The model's response

        Raises:
            TokenLimitExceeded: If token limits are exceeded
            ValueError: If tools, tool_choice, or messages are invalid
            OpenAIError: If API call fails after retries
            Exception: For unexpected errors
        """
        try:
            # Validate tool_choice
            if tool_choice not in TOOL_CHOICE_VALUES:
                raise ValueError(f"Invalid tool_choice: {tool_choice}")

            # Format messages
            if system_msgs:
                system_msgs = self.format_messages(system_msgs)
                messages = system_msgs + self.format_messages(messages)
            else:
                messages = self.format_messages(messages)

            # Calculate input token count
            input_tokens = self.count_message_tokens(messages)

            # If there are tools, calculate token count for tool descriptions
            tools_tokens = 0
            if tools:
                for tool in tools:
                    tools_tokens += self.count_tokens(str(tool))

            input_tokens += tools_tokens

            # Check if token limits are exceeded
            if not self.check_token_limit(input_tokens):
                error_message = self.get_limit_error_message(input_tokens)
                # Raise a special exception that won't be retried
                raise TokenLimitExceeded(error_message)

            # Validate tools if provided
            if tools:
                for tool in tools:
                    if not isinstance(tool, dict) or "type" not in tool:
                        raise ValueError("Each tool must be a dict with 'type' field")

            # Set up the completion request
            params = {
                "model": self.model,
                "messages": messages,
                "tools": tools,
                "tool_choice": tool_choice,
                "timeout": timeout,
                **kwargs,
            }

            if self.model in REASONING_MODELS:
                params["max_completion_tokens"] = self.max_tokens
            else:
                params["max_tokens"] = self.max_tokens
                params["temperature"] = (
                    temperature if temperature is not None else self.temperature
                )

            # Apply rate limiting before API call
            input_tokens = self.count_message_tokens(messages)
            max_output_tokens = self.max_tokens

            await self.enforce_rate_limits(input_tokens, max_output_tokens)

            response = await self.client.chat.completions.create(**params)

            # Check if response is valid
            if not response.choices or not response.choices[0].message:
                print(response)
                raise ValueError("Invalid or empty response from LLM")

            # Update token counts and rate limit trackers
            self.update_token_count(response.usage.prompt_tokens)
            self.update_rate_limit_trackers(
                response.usage.total_tokens,
                response.usage.prompt_tokens,
                response.usage.completion_tokens,
            )

            return response.choices[0].message

        except TokenLimitExceeded:
            # Re-raise token limit errors without logging
            raise
        except ValueError as ve:
            logger.error(f"Validation error in ask_tool: {ve}")
            raise
        except OpenAIError as oe:
            logger.error(f"OpenAI API error: {oe}")
            if isinstance(oe, AuthenticationError):
                logger.error("Authentication failed. Check API key.")
            elif isinstance(oe, RateLimitError):
                logger.error("Rate limit exceeded. Consider increasing retry attempts.")
            elif isinstance(oe, APIError):
                logger.error(f"API error: {oe}")
            raise
        except Exception as e:
            logger.error(f"Unexpected error in ask_tool: {e}")
            raise<|MERGE_RESOLUTION|>--- conflicted
+++ resolved
@@ -1,10 +1,6 @@
-<<<<<<< HEAD
 import asyncio
 import time
 from collections import deque
-=======
-import math
->>>>>>> 91b1d06f
 from typing import Dict, List, Optional, Union
 
 import tiktoken

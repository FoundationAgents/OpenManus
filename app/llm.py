from typing import Any, Dict, List, Optional, Sequence, TypeVar, Union

import tiktoken
from openai import (
    APIError,
    AsyncAzureOpenAI,
    AsyncOpenAI,
    AuthenticationError,
    OpenAIError,
    RateLimitError,
)
from tenacity import (
    retry,
    retry_if_exception_type,
    stop_after_attempt,
    wait_random_exponential,
)

from app.config import LLMSettings, config
from app.exceptions import TokenLimitExceeded
from app.logger import logger  # Assuming a logger is set up in your app
from app.schema import (
    ROLE_VALUES,
    TOOL_CHOICE_TYPE,
    TOOL_CHOICE_VALUES,
    Message,
    ToolChoice,
)


REASONING_MODELS = ["o1", "o3-mini"]

T = TypeVar("T", bound="LLM")


class LLM:
    _instances: Dict[str, "LLM"] = {}

    @classmethod
    def __new__(
        cls: type[T],
        config_name: str = "default",
        llm_config: Optional[LLMSettings] = None,
    ) -> T:
        if config_name not in cls._instances:
            instance = super().__new__(cls)
            instance.__init__(config_name, llm_config)
            cls._instances[config_name] = instance
        return cls._instances[config_name]

    def __init__(
        self, config_name: str = "default", llm_config: Optional[LLMSettings] = None
    ) -> None:
        if not hasattr(self, "client"):  # Only initialize if not already initialized
            llm_config = llm_config or config.llm
<<<<<<< HEAD
            if isinstance(llm_config, LLMSettings):
                llm_config = llm_config.get(config_name, llm_config["default"])
            self.model: str = llm_config["model"]
            self.max_tokens: int = llm_config["max_tokens"]
            self.temperature: float = llm_config["temperature"]
            self.api_type: str = llm_config["api_type"]
            self.api_key: str = llm_config["api_key"]
            self.api_version: str = llm_config["api_version"]
            self.base_url: str = llm_config["base_url"]
=======
            llm_config = llm_config.get(config_name, llm_config["default"])
            self.model = llm_config.model
            self.max_tokens = llm_config.max_tokens
            self.temperature = llm_config.temperature
            self.api_type = llm_config.api_type
            self.api_key = llm_config.api_key
            self.api_version = llm_config.api_version
            self.base_url = llm_config.base_url

            # Add token counting related attributes
            self.total_input_tokens = 0
            self.max_input_tokens = (
                llm_config.max_input_tokens
                if hasattr(llm_config, "max_input_tokens")
                else None
            )

            # Initialize tokenizer
            try:
                self.tokenizer = tiktoken.encoding_for_model(self.model)
            except KeyError:
                # If the model is not in tiktoken's presets, use cl100k_base as default
                self.tokenizer = tiktoken.get_encoding("cl100k_base")

>>>>>>> 2a5fa972
            if self.api_type == "azure":
                self.client: Union[AsyncAzureOpenAI, AsyncOpenAI] = AsyncAzureOpenAI(
                    base_url=self.base_url,
                    api_key=self.api_key,
                    api_version=self.api_version,
                )
            else:
                self.client = AsyncOpenAI(api_key=self.api_key, base_url=self.base_url)

    def count_tokens(self, text: str) -> int:
        """Calculate the number of tokens in a text"""
        if not text:
            return 0
        return len(self.tokenizer.encode(text))

    def count_message_tokens(self, messages: List[dict]) -> int:
        """Calculate the number of tokens in a message list"""
        token_count = 0
        for message in messages:
            # Base token count for each message (according to OpenAI's calculation method)
            token_count += 4  # Base token count for each message

            # Calculate tokens for the role
            if "role" in message:
                token_count += self.count_tokens(message["role"])

            # Calculate tokens for the content
            if "content" in message and message["content"]:
                token_count += self.count_tokens(message["content"])

            # Calculate tokens for tool calls
            if "tool_calls" in message and message["tool_calls"]:
                for tool_call in message["tool_calls"]:
                    if "function" in tool_call:
                        # Function name
                        if "name" in tool_call["function"]:
                            token_count += self.count_tokens(
                                tool_call["function"]["name"]
                            )
                        # Function arguments
                        if "arguments" in tool_call["function"]:
                            token_count += self.count_tokens(
                                tool_call["function"]["arguments"]
                            )

            # Calculate tokens for tool responses
            if "name" in message and message["name"]:
                token_count += self.count_tokens(message["name"])

            if "tool_call_id" in message and message["tool_call_id"]:
                token_count += self.count_tokens(message["tool_call_id"])

        # Add extra tokens for message format
        token_count += 2  # Extra tokens for message format

        return token_count

    def update_token_count(self, input_tokens: int) -> None:
        """Update token counts"""
        # Only track tokens if max_input_tokens is set
        self.total_input_tokens += input_tokens
        logger.info(
            f"Token usage: Input={input_tokens}, Cumulative Input={self.total_input_tokens}"
        )

    def check_token_limit(self, input_tokens: int) -> bool:
        """Check if token limits are exceeded"""
        if self.max_input_tokens is not None:
            return (self.total_input_tokens + input_tokens) <= self.max_input_tokens
        # If max_input_tokens is not set, always return True
        return True

    def get_limit_error_message(self, input_tokens: int) -> str:
        """Generate error message for token limit exceeded"""
        if (
            self.max_input_tokens is not None
            and (self.total_input_tokens + input_tokens) > self.max_input_tokens
        ):
            return f"Request may exceed input token limit (Current: {self.total_input_tokens}, Needed: {input_tokens}, Max: {self.max_input_tokens})"

        return "Token limit exceeded"

    @staticmethod
    def format_messages(
        messages: Sequence[Union[Dict[str, Any], Message]]
    ) -> List[Dict[str, Any]]:
        """
        Format messages for LLM by converting them to OpenAI message format.

        Args:
            messages: List of messages that can be either dict or Message objects

        Returns:
            List[dict]: List of formatted messages in OpenAI format

        Raises:
            ValueError: If messages are invalid or missing required fields
            TypeError: If unsupported message types are provided

        Examples:
            >>> msgs = [
            ...     Message.system_message("You are a helpful assistant"),
            ...     {"role": "user", "content": "Hello"},
            ...     Message.user_message("How are you?")
            ... ]
            >>> formatted = LLM.format_messages(msgs)
        """
        formatted_messages = []

        for message in messages:
            if isinstance(message, Message):
                message = message.to_dict()
            if isinstance(message, dict):
                # If message is a dict, ensure it has required fields
                if "role" not in message:
                    raise ValueError("Message dict must contain 'role' field")
                if "content" in message or "tool_calls" in message:
                    formatted_messages.append(message)
                # else: do not include the message
            else:
                raise TypeError(f"Unsupported message type: {type(message)}")

        # Validate all messages have required fields
        for msg in formatted_messages:
            if msg["role"] not in ROLE_VALUES:
                raise ValueError(f"Invalid role: {msg['role']}")

        return formatted_messages

<<<<<<< HEAD
    @retry(wait=wait_random_exponential(min=1, max=60), stop=stop_after_attempt(6))
=======
    @retry(
        wait=wait_random_exponential(min=1, max=60),
        stop=stop_after_attempt(6),
        retry=retry_if_exception_type(
            (OpenAIError, Exception, ValueError)
        ),  # Don't retry TokenLimitExceeded
    )
>>>>>>> 2a5fa972
    async def ask(
        self,
        messages: Sequence[Union[Dict[str, Any], Message]],
        system_msgs: Optional[Sequence[Union[Dict[str, Any], Message]]] = None,
        stream: bool = True,
        temperature: Optional[float] = None,
    ) -> str:
        """
        Send a prompt to the LLM and get the response.

        Args:
            messages: List of conversation messages
            system_msgs: Optional system messages to prepend
            stream (bool): Whether to stream the response
            temperature (float): Sampling temperature for the response

        Returns:
            str: The generated response

        Raises:
            TokenLimitExceeded: If token limits are exceeded
            ValueError: If messages are invalid or response is empty
            OpenAIError: If API call fails after retries
            Exception: For unexpected errors
        """
        try:
            # Format system and user messages
            if system_msgs:
                system_msgs = self.format_messages(system_msgs)
                messages = self.format_messages(messages)
                formatted_messages = system_msgs + messages
            else:
                formatted_messages = self.format_messages(messages)

<<<<<<< HEAD
            params: Dict[str, Any] = {
=======
            # Calculate input token count
            input_tokens = self.count_message_tokens(messages)

            # Check if token limits are exceeded
            if not self.check_token_limit(input_tokens):
                error_message = self.get_limit_error_message(input_tokens)
                # Raise a special exception that won't be retried
                raise TokenLimitExceeded(error_message)

            params = {
>>>>>>> 2a5fa972
                "model": self.model,
                "messages": formatted_messages,
            }

            if self.model in REASONING_MODELS:
                params["max_completion_tokens"] = self.max_tokens
            else:
                params["max_tokens"] = self.max_tokens
                params["temperature"] = (
                    temperature if temperature is not None else self.temperature
                )

            if not stream:
                # Non-streaming request
                params["stream"] = False

                response = await self.client.chat.completions.create(**params)

                if not response.choices or not response.choices[0].message.content:
                    raise ValueError("Empty or invalid response from LLM")
<<<<<<< HEAD
                return str(response.choices[0].message.content)
=======

                # Update token counts
                self.update_token_count(response.usage.prompt_tokens)

                return response.choices[0].message.content
>>>>>>> 2a5fa972

            # Streaming request, For streaming, update estimated token count before making the request
            self.update_token_count(input_tokens)

            params["stream"] = True
            response = await self.client.chat.completions.create(**params)

            collected_messages = []
            async for chunk in response:
                chunk_message = chunk.choices[0].delta.content or ""
                collected_messages.append(chunk_message)
                print(chunk_message, end="", flush=True)

            print()  # Newline after streaming
            full_response = "".join(collected_messages).strip()
            if not full_response:
                raise ValueError("Empty response from streaming LLM")

            return full_response

        except TokenLimitExceeded:
            # Re-raise token limit errors without logging
            raise
        except ValueError as ve:
            logger.error(f"Validation error: {ve}")
            raise
        except OpenAIError as oe:
            logger.error(f"OpenAI API error: {oe}")
            if isinstance(oe, AuthenticationError):
                logger.error("Authentication failed. Check API key.")
            elif isinstance(oe, RateLimitError):
                logger.error("Rate limit exceeded. Consider increasing retry attempts.")
            elif isinstance(oe, APIError):
                logger.error(f"API error: {oe}")
            raise
        except Exception as e:
            logger.error(f"Unexpected error in ask: {e}")
            raise

    @retry(
        wait=wait_random_exponential(min=1, max=60),
        stop=stop_after_attempt(6),
        retry=retry_if_exception_type(
            (OpenAIError, Exception, ValueError)
        ),  # Don't retry TokenLimitExceeded
    )
    async def ask_tool(
        self,
        messages: Sequence[Union[Dict[str, Any], Message]],
        system_msgs: Optional[Sequence[Union[Dict[str, Any], Message]]] = None,
        timeout: int = 300,
        tools: Optional[List[Dict[str, Any]]] = None,
        tool_choice: TOOL_CHOICE_TYPE = ToolChoice.AUTO,
        temperature: Optional[float] = None,
        **kwargs: Any,
    ) -> Any:
        """
        Ask LLM using functions/tools and return the response.

        Args:
            messages: List of conversation messages
            system_msgs: Optional system messages to prepend
            timeout: Request timeout in seconds
            tools: List of tools to use
            tool_choice: Tool choice strategy
            temperature: Sampling temperature for the response
            **kwargs: Additional completion arguments

        Returns:
            ChatCompletionMessage: The model's response

        Raises:
            TokenLimitExceeded: If token limits are exceeded
            ValueError: If tools, tool_choice, or messages are invalid
            OpenAIError: If API call fails after retries
            Exception: For unexpected errors
        """
        try:
            # Validate tool_choice
            if tool_choice not in TOOL_CHOICE_VALUES:
                raise ValueError(f"Invalid tool_choice: {tool_choice}")

            # Format messages
            if system_msgs:
                system_msgs = self.format_messages(system_msgs)
                messages = self.format_messages(messages)
                formatted_messages = system_msgs + messages
            else:
                formatted_messages = self.format_messages(messages)

            # Calculate input token count
            input_tokens = self.count_message_tokens(messages)

            # If there are tools, calculate token count for tool descriptions
            tools_tokens = 0
            if tools:
                for tool in tools:
                    tools_tokens += self.count_tokens(str(tool))

            input_tokens += tools_tokens

            # Check if token limits are exceeded
            if not self.check_token_limit(input_tokens):
                error_message = self.get_limit_error_message(input_tokens)
                # Raise a special exception that won't be retried
                raise TokenLimitExceeded(error_message)

            # Validate tools if provided
            if tools:
                for tool in tools:
                    if not isinstance(tool, dict) or "type" not in tool:
                        raise ValueError("Each tool must be a dict with 'type' field")

            # Set up the completion request
            params: Dict[str, Any] = {
                "model": self.model,
                "messages": formatted_messages,
                "tools": tools,
                "tool_choice": tool_choice,
                "timeout": timeout,
                **kwargs,
            }

            if self.model in REASONING_MODELS:
                params["max_completion_tokens"] = self.max_tokens
            else:
                params["max_tokens"] = self.max_tokens
                params["temperature"] = (
                    temperature if temperature is not None else self.temperature
                )

            response = await self.client.chat.completions.create(**params)

            # Check if response is valid
            if not response.choices or not response.choices[0].message:
                print(response)
                raise ValueError("Invalid or empty response from LLM")

            # Update token counts
            self.update_token_count(response.usage.prompt_tokens)

            return response.choices[0].message

        except TokenLimitExceeded:
            # Re-raise token limit errors without logging
            raise
        except ValueError as ve:
            logger.error(f"Validation error in ask_tool: {ve}")
            raise
        except OpenAIError as oe:
            logger.error(f"OpenAI API error: {oe}")
            if isinstance(oe, AuthenticationError):
                logger.error("Authentication failed. Check API key.")
            elif isinstance(oe, RateLimitError):
                logger.error("Rate limit exceeded. Consider increasing retry attempts.")
            elif isinstance(oe, APIError):
                logger.error(f"API error: {oe}")
            raise
        except Exception as e:
            logger.error(f"Unexpected error in ask_tool: {e}")
            raise<|MERGE_RESOLUTION|>--- conflicted
+++ resolved
@@ -53,17 +53,6 @@
     ) -> None:
         if not hasattr(self, "client"):  # Only initialize if not already initialized
             llm_config = llm_config or config.llm
-<<<<<<< HEAD
-            if isinstance(llm_config, LLMSettings):
-                llm_config = llm_config.get(config_name, llm_config["default"])
-            self.model: str = llm_config["model"]
-            self.max_tokens: int = llm_config["max_tokens"]
-            self.temperature: float = llm_config["temperature"]
-            self.api_type: str = llm_config["api_type"]
-            self.api_key: str = llm_config["api_key"]
-            self.api_version: str = llm_config["api_version"]
-            self.base_url: str = llm_config["base_url"]
-=======
             llm_config = llm_config.get(config_name, llm_config["default"])
             self.model = llm_config.model
             self.max_tokens = llm_config.max_tokens
@@ -88,7 +77,6 @@
                 # If the model is not in tiktoken's presets, use cl100k_base as default
                 self.tokenizer = tiktoken.get_encoding("cl100k_base")
 
->>>>>>> 2a5fa972
             if self.api_type == "azure":
                 self.client: Union[AsyncAzureOpenAI, AsyncOpenAI] = AsyncAzureOpenAI(
                     base_url=self.base_url,
@@ -218,9 +206,6 @@
 
         return formatted_messages
 
-<<<<<<< HEAD
-    @retry(wait=wait_random_exponential(min=1, max=60), stop=stop_after_attempt(6))
-=======
     @retry(
         wait=wait_random_exponential(min=1, max=60),
         stop=stop_after_attempt(6),
@@ -228,7 +213,6 @@
             (OpenAIError, Exception, ValueError)
         ),  # Don't retry TokenLimitExceeded
     )
->>>>>>> 2a5fa972
     async def ask(
         self,
         messages: Sequence[Union[Dict[str, Any], Message]],
@@ -263,9 +247,6 @@
             else:
                 formatted_messages = self.format_messages(messages)
 
-<<<<<<< HEAD
-            params: Dict[str, Any] = {
-=======
             # Calculate input token count
             input_tokens = self.count_message_tokens(messages)
 
@@ -276,7 +257,6 @@
                 raise TokenLimitExceeded(error_message)
 
             params = {
->>>>>>> 2a5fa972
                 "model": self.model,
                 "messages": formatted_messages,
             }
@@ -297,15 +277,11 @@
 
                 if not response.choices or not response.choices[0].message.content:
                     raise ValueError("Empty or invalid response from LLM")
-<<<<<<< HEAD
-                return str(response.choices[0].message.content)
-=======
 
                 # Update token counts
                 self.update_token_count(response.usage.prompt_tokens)
 
                 return response.choices[0].message.content
->>>>>>> 2a5fa972
 
             # Streaming request, For streaming, update estimated token count before making the request
             self.update_token_count(input_tokens)
@@ -392,9 +368,6 @@
             if system_msgs:
                 system_msgs = self.format_messages(system_msgs)
                 messages = self.format_messages(messages)
-                formatted_messages = system_msgs + messages
-            else:
-                formatted_messages = self.format_messages(messages)
 
             # Calculate input token count
             input_tokens = self.count_message_tokens(messages)

import asyncio
import base64
import json
from typing import Generic, Optional, TypeVar

import markdownify
from browser_use import Browser as BrowserUseBrowser
from browser_use import BrowserConfig
from browser_use.browser.context import BrowserContext, BrowserContextConfig
from browser_use.dom.service import DomService
from pydantic import Field, field_validator
from pydantic_core.core_schema import ValidationInfo

from app.config import config
from app.llm import LLM
from app.tool.base import BaseTool, ToolResult
from app.tool.web_search import WebSearch


_BROWSER_DESCRIPTION = """
Interact with a web browser to perform various actions such as navigation, element interaction, content extraction, and tab management. This tool provides a comprehensive set of browser automation capabilities:

Navigation:
- 'go_to_url': Go to a specific URL in the current tab
- 'go_back': Go back
- 'refresh': Refresh the current page
- 'web_search': Search the query in the current tab, the query should be a search query like humans search in web, concrete and not vague or super long. More the single most important items.

Element Interaction:
- 'click_element': Click an element by index
- 'input_text': Input text into a form element
- 'scroll_down'/'scroll_up': Scroll the page (with optional pixel amount)
- 'scroll_to_text': If you dont find something which you want to interact with, scroll to it
- 'send_keys': Send strings of special keys like Escape,Backspace, Insert, PageDown, Delete, Enter, Shortcuts such as `Control+o`, `Control+Shift+T` are supported as well. This gets used in keyboard.press.
- 'get_dropdown_options': Get all options from a dropdown
- 'select_dropdown_option': Select dropdown option for interactive element index by the text of the option you want to select

Content Extraction:
- 'extract_content': Extract page content to retrieve specific information from the page, e.g. all company names, a specifc description, all information about, links with companies in structured format or simply links

Tab Management:
- 'switch_tab': Switch to a specific tab
- 'open_tab': Open a new tab with a URL
- 'close_tab': Close the current tab

Utility:
- 'wait': Wait for a specified number of seconds
"""

Context = TypeVar("Context")


class BrowserUseTool(BaseTool, Generic[Context]):
    name: str = "browser_use"
    description: str = _BROWSER_DESCRIPTION
    parameters: dict = {
        "type": "object",
        "properties": {
            "action": {
                "type": "string",
                "enum": [
                    "go_to_url",
                    "click_element",
                    "input_text",
                    "scroll_down",
                    "scroll_up",
                    "scroll_to_text",
                    "send_keys",
                    "get_dropdown_options",
                    "select_dropdown_option",
                    "go_back",
                    "web_search",
                    "wait",
                    "extract_content",
                    "switch_tab",
                    "open_tab",
                    "close_tab",
                ],
                "description": "The browser action to perform",
            },
            "url": {
                "type": "string",
                "description": "URL for 'go_to_url' or 'open_tab' actions",
            },
            "index": {
                "type": "integer",
                "description": "Element index for 'click_element', 'input_text', 'get_dropdown_options', or 'select_dropdown_option' actions",
            },
            "text": {
                "type": "string",
                "description": "Text for 'input_text', 'scroll_to_text', or 'select_dropdown_option' actions",
            },
            "scroll_amount": {
                "type": "integer",
                "description": "Pixels to scroll (positive for down, negative for up) for 'scroll_down' or 'scroll_up' actions",
            },
            "tab_id": {
                "type": "integer",
                "description": "Tab ID for 'switch_tab' action",
            },
            "query": {
                "type": "string",
                "description": "Search query for 'web_search' action",
            },
            "goal": {
                "type": "string",
                "description": "Extraction goal for 'extract_content' action",
            },
            "keys": {
                "type": "string",
                "description": "Keys to send for 'send_keys' action",
            },
            "seconds": {
                "type": "integer",
                "description": "Seconds to wait for 'wait' action",
            },
        },
        "required": ["action"],
        "dependencies": {
            "go_to_url": ["url"],
            "click_element": ["index"],
            "input_text": ["index", "text"],
            "switch_tab": ["tab_id"],
            "open_tab": ["url"],
            "scroll_down": ["scroll_amount"],
            "scroll_up": ["scroll_amount"],
            "scroll_to_text": ["text"],
            "send_keys": ["keys"],
            "get_dropdown_options": ["index"],
            "select_dropdown_option": ["index", "text"],
            "go_back": [],
            "web_search": ["query"],
            "wait": ["seconds"],
            "extract_content": ["goal"],
        },
    }

    lock: asyncio.Lock = Field(default_factory=asyncio.Lock)
    browser: Optional[BrowserUseBrowser] = Field(default=None, exclude=True)
    context: Optional[BrowserContext] = Field(default=None, exclude=True)
    dom_service: Optional[DomService] = Field(default=None, exclude=True)
    web_search_tool: WebSearch = Field(default_factory=WebSearch, exclude=True)

    # Context for generic functionality
    tool_context: Optional[Context] = Field(default=None, exclude=True)

    llm: Optional[LLM] = Field(default_factory=LLM)

    @field_validator("parameters", mode="before")
    def validate_parameters(cls, v: dict, info: ValidationInfo) -> dict:
        if not v:
            raise ValueError("Parameters cannot be empty")
        return v

    async def _ensure_browser_initialized(self) -> BrowserContext:
        """Ensure browser and context are initialized."""
        if self.browser is None:
            browser_config_kwargs = {"headless": False, "disable_security": True}

            if config.browser_config:
                from browser_use.browser.browser import ProxySettings

                # handle proxy settings.
                if config.browser_config.proxy and config.browser_config.proxy.server:
                    browser_config_kwargs["proxy"] = ProxySettings(
                        server=config.browser_config.proxy.server,
                        username=config.browser_config.proxy.username,
                        password=config.browser_config.proxy.password,
                    )

                browser_attrs = [
                    "headless",
                    "disable_security",
                    "extra_chromium_args",
                    "chrome_instance_path",
                    "wss_url",
                    "cdp_url",
                ]

                for attr in browser_attrs:
                    value = getattr(config.browser_config, attr, None)
                    if value is not None:
                        if not isinstance(value, list) or value:
                            browser_config_kwargs[attr] = value

            self.browser = BrowserUseBrowser(BrowserConfig(**browser_config_kwargs))

        if self.context is None:
            context_config = BrowserContextConfig()

            # if there is context config in the config, use it.
            if (
                config.browser_config
                and hasattr(config.browser_config, "new_context_config")
                and config.browser_config.new_context_config
            ):
                context_config = config.browser_config.new_context_config

            self.context = await self.browser.new_context(context_config)
            self.dom_service = DomService(await self.context.get_current_page())

        return self.context

    async def execute(
        self,
        action: str,
        url: Optional[str] = None,
        index: Optional[int] = None,
        text: Optional[str] = None,
        scroll_amount: Optional[int] = None,
        tab_id: Optional[int] = None,
        query: Optional[str] = None,
        goal: Optional[str] = None,
        keys: Optional[str] = None,
        seconds: Optional[int] = None,
        **kwargs,
    ) -> ToolResult:
        """
        Execute a specified browser action.

        Args:
            action: The browser action to perform
            url: URL for navigation or new tab
            index: Element index for click or input actions
            text: Text for input action or search query
            scroll_amount: Pixels to scroll for scroll action
            tab_id: Tab ID for switch_tab action
            query: Search query for Google search
            goal: Extraction goal for content extraction
            keys: Keys to send for keyboard actions
            seconds: Seconds to wait
            **kwargs: Additional arguments

        Returns:
            ToolResult with the action's output or error
        """
        async with self.lock:
            try:
                context = await self._ensure_browser_initialized()

                # Get max content length from config
                max_content_length = getattr(
                    config.browser_config, "max_content_length", 2000
                )

                # Navigation actions
                if action == "go_to_url":
                    if not url:
                        return ToolResult(
                            error="URL is required for 'go_to_url' action"
                        )
                    page = await context.get_current_page()
                    await page.goto(url)
                    await page.wait_for_load_state()
                    return ToolResult(output=f"Navigated to {url}")

                elif action == "go_back":
                    await context.go_back()
                    return ToolResult(output="Navigated back")

                elif action == "refresh":
                    await context.refresh_page()
                    return ToolResult(output="Refreshed current page")

                elif action == "web_search":
                    if not query:
                        return ToolResult(
                            error="Query is required for 'web_search' action"
                        )
                    search_results = await self.web_search_tool.execute(query)

                    if search_results:
                        # Navigate to the first search result
                        first_result = search_results[0]
                        if isinstance(first_result, dict) and "url" in first_result:
                            url_to_navigate = first_result["url"]
                        elif isinstance(first_result, str):
                            url_to_navigate = first_result
                        else:
                            return ToolResult(
                                error=f"Invalid search result format: {first_result}"
                            )

                        page = await context.get_current_page()
                        await page.goto(url_to_navigate)
                        await page.wait_for_load_state()

                        return ToolResult(
                            output=f"Searched for '{query}' and navigated to first result: {url_to_navigate}\nAll results:"
                            + "\n".join([str(r) for r in search_results])
                        )
                    else:
                        return ToolResult(
                            error=f"No search results found for '{query}'"
                        )

                # Element interaction actions
                elif action == "click_element":
                    if index is None:
                        return ToolResult(
                            error="Index is required for 'click_element' action"
                        )
                    element = await context.get_dom_element_by_index(index)
                    if not element:
                        return ToolResult(error=f"Element with index {index} not found")
                    download_path = await context._click_element_node(element)
                    output = f"Clicked element at index {index}"
                    if download_path:
                        output += f" - Downloaded file to {download_path}"
                    return ToolResult(output=output)

                elif action == "input_text":
                    if index is None or not text:
                        return ToolResult(
                            error="Index and text are required for 'input_text' action"
                        )
                    element = await context.get_dom_element_by_index(index)
                    if not element:
                        return ToolResult(error=f"Element with index {index} not found")
                    await context._input_text_element_node(element, text)
                    return ToolResult(
                        output=f"Input '{text}' into element at index {index}"
                    )

                elif action == "scroll_down" or action == "scroll_up":
                    direction = 1 if action == "scroll_down" else -1
                    amount = (
                        scroll_amount
                        if scroll_amount is not None
                        else context.config.browser_window_size["height"]
                    )
<<<<<<< HEAD

                elif action == "get_html":
                    html = await context.get_page_html()
                    markdown = markdownify.markdownify(html)
                    truncated = (
                        markdown[:MAX_LENGTH] + "..."
                        if len(markdown) > MAX_LENGTH
                        else markdown
=======
                    await context.execute_javascript(
                        f"window.scrollBy(0, {direction * amount});"
>>>>>>> f25ed7d4
                    )
                    return ToolResult(
                        output=f"Scrolled {'down' if direction > 0 else 'up'} by {amount} pixels"
                    )

                elif action == "scroll_to_text":
                    if not text:
                        return ToolResult(
                            error="Text is required for 'scroll_to_text' action"
                        )
                    page = await context.get_current_page()
                    try:
                        locator = page.get_by_text(text, exact=False)
                        await locator.scroll_into_view_if_needed()
                        return ToolResult(output=f"Scrolled to text: '{text}'")
                    except Exception as e:
                        return ToolResult(error=f"Failed to scroll to text: {str(e)}")

                elif action == "send_keys":
                    if not keys:
                        return ToolResult(
                            error="Keys are required for 'send_keys' action"
                        )
                    page = await context.get_current_page()
                    await page.keyboard.press(keys)
                    return ToolResult(output=f"Sent keys: {keys}")

                elif action == "get_dropdown_options":
                    if index is None:
                        return ToolResult(
                            error="Index is required for 'get_dropdown_options' action"
                        )
                    element = await context.get_dom_element_by_index(index)
                    if not element:
                        return ToolResult(error=f"Element with index {index} not found")
                    page = await context.get_current_page()
                    options = await page.evaluate(
                        """
                        (xpath) => {
                            const select = document.evaluate(xpath, document, null,
                                XPathResult.FIRST_ORDERED_NODE_TYPE, null).singleNodeValue;
                            if (!select) return null;
                            return Array.from(select.options).map(opt => ({
                                text: opt.text,
                                value: opt.value,
                                index: opt.index
                            }));
                        }
                    """,
                        element.xpath,
                    )
                    return ToolResult(output=f"Dropdown options: {options}")

                elif action == "select_dropdown_option":
                    if index is None or not text:
                        return ToolResult(
                            error="Index and text are required for 'select_dropdown_option' action"
                        )
                    element = await context.get_dom_element_by_index(index)
                    if not element:
                        return ToolResult(error=f"Element with index {index} not found")
                    page = await context.get_current_page()
                    await page.select_option(element.xpath, label=text)
                    return ToolResult(
                        output=f"Selected option '{text}' from dropdown at index {index}"
                    )

                # Content extraction actions
                elif action == "extract_content":
                    if not goal:
                        return ToolResult(
                            error="Goal is required for 'extract_content' action"
                        )
                    page = await context.get_current_page()
                    try:
                        # Get page content and convert to markdown for better processing
                        html_content = await page.content()

                        # Import markdownify here to avoid global import
                        try:
                            import markdownify

                            content = markdownify.markdownify(html_content)
                        except ImportError:
                            # Fallback if markdownify is not available
                            content = html_content

                        # Create prompt for LLM
                        prompt_text = """
Your task is to extract the content of the page. You will be given a page and a goal, and you should extract all relevant information around this goal from the page. If the goal is vague, summarize the page. Respond in json format.
Extraction goal: {goal}

Page content:
{page}
"""
                        # Format the prompt with the goal and content
                        max_content_length = min(50000, len(content))
                        formatted_prompt = prompt_text.format(
                            goal=goal, page=content[:max_content_length]
                        )

                        # Create a proper message list for the LLM
                        from app.schema import Message

                        messages = [Message.user_message(formatted_prompt)]

                        # Define extraction function for the tool
                        extraction_function = {
                            "type": "function",
                            "function": {
                                "name": "extract_content",
                                "description": "Extract specific information from a webpage based on a goal",
                                "parameters": {
                                    "type": "object",
                                    "properties": {
                                        "extracted_content": {
                                            "type": "object",
                                            "description": "The content extracted from the page according to the goal",
                                        }
                                    },
                                    "required": ["extracted_content"],
                                },
                            },
                        }

                        # Use LLM to extract content with required function calling
                        response = await self.llm.ask_tool(
                            messages,
                            tools=[extraction_function],
                            tool_choice="required",
                        )

                        # Extract content from function call response
                        if (
                            response
                            and response.tool_calls
                            and len(response.tool_calls) > 0
                        ):
                            # Get the first tool call arguments
                            tool_call = response.tool_calls[0]
                            # Parse the JSON arguments
                            try:
                                args = json.loads(tool_call.function.arguments)
                                extracted_content = args.get("extracted_content", {})
                                # Format extracted content as JSON string
                                content_json = json.dumps(
                                    extracted_content, indent=2, ensure_ascii=False
                                )
                                msg = f"Extracted from page:\n{content_json}\n"
                            except Exception as e:
                                msg = f"Error parsing extraction result: {str(e)}\nRaw response: {tool_call.function.arguments}"
                        else:
                            msg = "No content was extracted from the page."

                        return ToolResult(output=msg)
                    except Exception as e:
                        # Provide a more helpful error message
                        error_msg = f"Failed to extract content: {str(e)}"
                        try:
                            # Try to return a portion of the page content as fallback
                            return ToolResult(
                                output=f"{error_msg}\nHere's a portion of the page content:\n{content[:2000]}..."
                            )
                        except:
                            # If all else fails, just return the error
                            return ToolResult(error=error_msg)

                # Tab management actions
                elif action == "switch_tab":
                    if tab_id is None:
                        return ToolResult(
                            error="Tab ID is required for 'switch_tab' action"
                        )
                    await context.switch_to_tab(tab_id)
                    page = await context.get_current_page()
                    await page.wait_for_load_state()
                    return ToolResult(output=f"Switched to tab {tab_id}")

                elif action == "open_tab":
                    if not url:
                        return ToolResult(error="URL is required for 'open_tab' action")
                    await context.create_new_tab(url)
                    return ToolResult(output=f"Opened new tab with {url}")

                elif action == "close_tab":
                    await context.close_current_tab()
                    return ToolResult(output="Closed current tab")

                # Utility actions
                elif action == "wait":
                    seconds_to_wait = seconds if seconds is not None else 3
                    await asyncio.sleep(seconds_to_wait)
                    return ToolResult(output=f"Waited for {seconds_to_wait} seconds")

                else:
                    return ToolResult(error=f"Unknown action: {action}")

            except Exception as e:
                return ToolResult(error=f"Browser action '{action}' failed: {str(e)}")

    async def get_current_state(
        self, context: Optional[BrowserContext] = None
    ) -> ToolResult:
        """
        Get the current browser state as a ToolResult.
        If context is not provided, uses self.context.
        """
        try:
            # Use provided context or fall back to self.context
            ctx = context or self.context
            if not ctx:
                return ToolResult(error="Browser context not initialized")

            state = await ctx.get_state()

            # Create a viewport_info dictionary if it doesn't exist
            viewport_height = 0
            if hasattr(state, "viewport_info") and state.viewport_info:
                viewport_height = state.viewport_info.height
            elif hasattr(ctx, "config") and hasattr(ctx.config, "browser_window_size"):
                viewport_height = ctx.config.browser_window_size.get("height", 0)

            # Take a screenshot for the state
            page = await ctx.get_current_page()

            await page.bring_to_front()
            await page.wait_for_load_state()

            screenshot = await page.screenshot(
                full_page=True, animations="disabled", type="jpeg", quality=100
            )

            screenshot = base64.b64encode(screenshot).decode("utf-8")

            # Build the state info with all required fields
            state_info = {
                "url": state.url,
                "title": state.title,
                "tabs": [tab.model_dump() for tab in state.tabs],
                "help": "[0], [1], [2], etc., represent clickable indices corresponding to the elements listed. Clicking on these indices will navigate to or interact with the respective content behind them.",
                "interactive_elements": (
                    state.element_tree.clickable_elements_to_string()
                    if state.element_tree
                    else ""
                ),
                "scroll_info": {
                    "pixels_above": getattr(state, "pixels_above", 0),
                    "pixels_below": getattr(state, "pixels_below", 0),
                    "total_height": getattr(state, "pixels_above", 0)
                    + getattr(state, "pixels_below", 0)
                    + viewport_height,
                },
                "viewport_height": viewport_height,
            }

            return ToolResult(
                output=json.dumps(state_info, indent=4, ensure_ascii=False),
                base64_image=screenshot,
            )
        except Exception as e:
            return ToolResult(error=f"Failed to get browser state: {str(e)}")

    async def cleanup(self):
        """Clean up browser resources."""
        async with self.lock:
            if self.context is not None:
                await self.context.close()
                self.context = None
                self.dom_service = None
            if self.browser is not None:
                await self.browser.close()
                self.browser = None

    def __del__(self):
        """Ensure cleanup when object is destroyed."""
        if self.browser is not None or self.context is not None:
            try:
                asyncio.run(self.cleanup())
            except RuntimeError:
                loop = asyncio.new_event_loop()
                loop.run_until_complete(self.cleanup())
                loop.close()

    @classmethod
    def create_with_context(cls, context: Context) -> "BrowserUseTool[Context]":
        """Factory method to create a BrowserUseTool with a specific context."""
        tool = cls()
        tool.tool_context = context
        return tool<|MERGE_RESOLUTION|>--- conflicted
+++ resolved
@@ -329,19 +329,8 @@
                         if scroll_amount is not None
                         else context.config.browser_window_size["height"]
                     )
-<<<<<<< HEAD
-
-                elif action == "get_html":
-                    html = await context.get_page_html()
-                    markdown = markdownify.markdownify(html)
-                    truncated = (
-                        markdown[:MAX_LENGTH] + "..."
-                        if len(markdown) > MAX_LENGTH
-                        else markdown
-=======
                     await context.execute_javascript(
                         f"window.scrollBy(0, {direction * amount});"
->>>>>>> f25ed7d4
                     )
                     return ToolResult(
                         output=f"Scrolled {'down' if direction > 0 else 'up'} by {amount} pixels"

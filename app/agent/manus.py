import os
import uuid
from typing import Dict, List, Optional, Any
from uuid import UUID as UUID_TYPE # Para type hinting do workflow_id

from pydantic import Field, model_validator, PrivateAttr

import json
import re
import ast
from app.agent.browser import BrowserContextHelper
from app.agent.toolcall import ToolCallAgent, ToolCall
from app.config import config
from app.logger import logger
from app.prompt.manus import NEXT_STEP_PROMPT, SYSTEM_PROMPT
from app.schema import AgentState, Message, Role, Function as FunctionCall
from app.tool import Terminate, ToolCollection
from app.exceptions import ToolError
from app.tool.ask_human import AskHuman
from app.tool.bash import Bash
from app.tool.browser_use_tool import BrowserUseTool
from app.tool.mcp import MCPClients, MCPClientTool
from app.tool.python_execute import PythonExecute
from app.tool.sandbox_python_executor import SandboxPythonExecutor
from app.tool.str_replace_editor import StrReplaceEditor
from app.tool.file_operators import LocalFileOperator
from app.tool.read_file_content import ReadFileContentTool
from app.tool.checklist_tools import ViewChecklistTool, AddChecklistTaskTool, UpdateChecklistTaskTool, ResetCurrentTaskChecklistTool
from app.tool.file_system_tools import CheckFileExistenceTool, ListFilesTool
from app.agent.checklist_manager import ChecklistManager
from .regex_patterns import re_subprocess
from app.tool.background_process_tools import ExecuteBackgroundProcessTool, CheckProcessStatusTool, GetProcessOutputTool

from app.event_bus.redis_bus import RedisEventBus


INTERNAL_SELF_ANALYSIS_PROMPT_TEMPLATE = """... (template como antes) ..."""
TOOL_CORRECTION_PROMPT_TEMPLATE = """... (template como antes) ..."""

PROMPT_CLASSIFY_USER_DIRECTIVE_TEMPLATE = """
Você é um assistente que ajuda a classificar a intenção de uma nova diretiva do usuário em relação a uma tarefa em andamento.
Dada a tarefa atual (representada pelo checklist), o histórico recente da conversa e a nova diretiva do usuário, classifique a diretiva como:

(A) TAREFA NOVA: A diretiva representa uma tarefa completamente nova e não relacionada com o checklist atual.
(B) MODIFICAÇÃO/CONTINUAÇÃO: A diretiva é uma modificação, adição, ou continuação da tarefa representada pelo checklist atual.
(C) ESCLARECIMENTO/PERGUNTA: A diretiva é uma pergunta ou pedido de esclarecimento que não altera fundamentalmente o plano de tarefas.

Contexto:
Checklist Atual:
{checklist_content}

Histórico Recente da Conversa (últimas ~3 mensagens):
{conversation_history}

Nova Diretiva do Usuário:
"{user_directive}"

Responda APENAS com a letra da classificação (A, B ou C).
Se for (A) ou (B) e a nova diretiva for clara, opcionalmente, após a letra e um hífen, forneça um resumo muito breve da nova tarefa ou da modificação.
Exemplos de resposta:
A - Gerar relatório de vendas trimestral.
B - Adicionar coluna de 'total' à tabela de dados.
C
"""


class Manus(ToolCallAgent):
    name: str = "Manus"
    description: str = "Um agente versátil que pode resolver várias tarefas usando múltiplas ferramentas, incluindo ferramentas baseadas em MCP"
    system_prompt: str = SYSTEM_PROMPT

    _mcp_clients: Optional[MCPClients] = PrivateAttr(default=None)
    _checklist_manager: ChecklistManager = PrivateAttr(default_factory=ChecklistManager)
    _monitoring_background_task: bool = PrivateAttr(default=False)
    _background_task_log_file: Optional[str] = PrivateAttr(default=None)
    _background_task_expected_artifact: Optional[str] = PrivateAttr(default=None)
    _background_task_artifact_path: Optional[str] = PrivateAttr(default=None)
    _background_task_description: Optional[str] = PrivateAttr(default=None)
    _background_task_last_log_size: int = PrivateAttr(default=0)
    _background_task_no_change_count: int = PrivateAttr(default=0)
    _MAX_LOG_NO_CHANGE_TURNS: int = PrivateAttr(default=3)

    _just_resumed_from_feedback_internal: bool = PrivateAttr(default=False) # Para lógica interna do Manus
    _trigger_failure_check_in_internal: bool = PrivateAttr(default=False)

    _pending_script_after_dependency: Optional[str] = PrivateAttr(default=None)
    _original_tool_call_for_pending_script: Optional[ToolCall] = PrivateAttr(default=None)
    _workspace_script_analysis_cache: Optional[Dict[str, Dict[str, Any]]] = PrivateAttr(default=None)
    _current_sandbox_pid: Optional[int] = PrivateAttr(default=None)
    _current_sandbox_pid_file: Optional[str] = PrivateAttr(default=None)
    _current_script_tool_call_id: Optional[str] = PrivateAttr(default=None)
    _fallback_attempted_for_tool_call_id: Optional[str] = PrivateAttr(default=None)
    _pending_fallback_tool_call: Optional[ToolCall] = PrivateAttr(default=None)
    _last_ask_human_for_fallback_id: Optional[str] = PrivateAttr(default=None)
    _autonomous_mode: bool = PrivateAttr(default=False)
    _reset_initiated_by_new_directive: bool = PrivateAttr(default=False)

    special_tool_names: list[str] = Field(default_factory=lambda: [Terminate().name.lower(), AskHuman().name.lower()])
    browser_context_helper: Optional[BrowserContextHelper] = None

<<<<<<< HEAD
    # _MAX_SELF_CORRECTION_ATTEMPTS_PER_STEP e _current_self_correction_attempts são herdados de ToolCallAgent

    def __init__(self, event_bus: RedisEventBus, **data):
        super().__init__(event_bus=event_bus, **data)
        self._mcp_clients = MCPClients()
        self._checklist_manager = ChecklistManager(checklist_filename=f"manus_internal_checklist_{self.current_subtask_id or 'default'}.md")

        self.available_tools = ToolCollection() # Começar com coleção vazia e adicionar
        self.available_tools.add_tools(
            PythonExecute(),
            BrowserUseTool(),
            StrReplaceEditor(),
            AskHuman(),
            Terminate(), # Adicionar Terminate explicitamente aqui também
            Bash(),
            SandboxPythonExecutor(),
            ReadFileContentTool(),
            ViewChecklistTool(),
            AddChecklistTaskTool(),
            UpdateChecklistTaskTool(),
            ResetCurrentTaskChecklistTool(),
            CheckFileExistenceTool(),
            ListFilesTool(),
            ExecuteBackgroundProcessTool(),
            CheckProcessStatusTool(),
            GetProcessOutputTool(),
            # Adicionar ferramentas de edição de código que estavam em ToolCallAgent
            FormatPythonCode(), ReplaceCodeBlock(), ApplyDiffPatch(), ASTRefactorTool()
        )
        self._initialized = False
=======
    async def _classify_user_directive(self, user_directive: str, checklist_content: str, conversation_history: str) -> tuple[str, Optional[str]]:
        """
        Consulta o LLM para classificar a diretiva do usuário.
        Retorna uma tupla: (classificação (A, B, ou C), resumo opcional).
        """
        if not self.llm:
            logger.error("LLM não disponível para _classify_user_directive.")
            return "B", "LLM indisponível, assumindo modificação da tarefa atual." # Fallback seguro

        prompt = PROMPT_CLASSIFY_USER_DIRECTIVE_TEMPLATE.format(
            checklist_content=checklist_content,
            conversation_history=conversation_history,
            user_directive=user_directive
        )
        messages_for_llm = [Message.user_message(prompt)] # Pode adicionar system prompt se necessário

        try:
            response_text = await self.llm.ask(messages=messages_for_llm, stream=False)
            response_text = response_text.strip()

            classification = "C" # Default to clarification
            summary = None

            if response_text:
                parts = response_text.split("-", 1)
                classification_char = parts[0].strip().upper()
                if classification_char in ["A", "B", "C"]:
                    classification = classification_char

                if len(parts) > 1:
                    summary = parts[1].strip()

            logger.info(f"Diretiva do usuário classificada como '{classification}' com resumo: '{summary if summary else 'N/A'}'")
            return classification, summary
        except Exception as e:
            logger.error(f"Erro ao classificar diretiva do usuário via LLM: {e}")
            return "B", f"Erro na classificação, assumindo modificação. Detalhe: {e}" # Fallback seguro
>>>>>>> 7db2e018

    def __getstate__(self):
        state = super().__getstate__()
        state.pop('_mcp_clients', None)
        state.pop('_checklist_manager', None)
        state.pop('browser_context_helper', None)
        # available_tools é recriado em __setstate__
        return state

    def __setstate__(self, state):
        super().__setstate__(state)
        self._mcp_clients = MCPClients()
        # O nome do arquivo do checklist pode precisar ser ajustado com base no current_subtask_id,
        # que pode não estar disponível diretamente ao desserializar.
        # Uma solução seria o Orchestrator passar o subtask_id ao restaurar.
        self._checklist_manager = ChecklistManager(checklist_filename=f"manus_internal_checklist_{self.current_subtask_id or 'default_restored'}.md")
        self.browser_context_helper = BrowserContextHelper(self)
        
        self.available_tools = ToolCollection(
            PythonExecute(), BrowserUseTool(), StrReplaceEditor(), AskHuman(), Terminate(),
            Bash(), SandboxPythonExecutor(), ReadFileContentTool(),
            ViewChecklistTool(), AddChecklistTaskTool(), UpdateChecklistTaskTool(), ResetCurrentTaskChecklistTool(),
            CheckFileExistenceTool(), ListFilesTool(),
            ExecuteBackgroundProcessTool(), CheckProcessStatusTool(), GetProcessOutputTool(),
            FormatPythonCode(), ReplaceCodeBlock(), ApplyDiffPatch(), ASTRefactorTool()
        )
        self._initialized = False
        # self.connected_servers é restaurado por super()

    @model_validator(mode="after")
    def initialize_manus_specific_helpers(self) -> "Manus":
        if not self.browser_context_helper:
            self.browser_context_helper = BrowserContextHelper(self)
        return self

    @classmethod
    async def create(cls, event_bus: RedisEventBus, **kwargs) -> "Manus":
        initial_messages = kwargs.pop('memory_messages', None)
        instance = cls(event_bus=event_bus, **kwargs)
        if initial_messages:
            instance.memory.add_messages(initial_messages)
        logger.info(f"Agente Manus criado. System prompt (primeiros 200 chars): {instance.system_prompt[:200]}")
        # ... (lógica de recuperação de tarefas em background como antes, se mantida) ...
        await instance.initialize_mcp_servers()
        instance._initialized = True
        return instance

    async def initialize_mcp_servers(self) -> None: # Implementação como antes
        pass
    async def connect_mcp_server(self, server_url: str, server_id: str = "", use_stdio: bool = False, stdio_args: List[str] = None) -> None:
        pass
    async def disconnect_mcp_server(self, server_id: str = "") -> None:
        pass

    def _can_self_reflect_on_failure(self) -> bool:
        return True

    async def _self_reflection_on_tool_failure(
        self, original_command: ToolCall, failure_observation: str, task_context: str
    ) -> Optional[ToolCall]:
        # ... (implementação como definida anteriormente, usando TOOL_CORRECTION_PROMPT_TEMPLATE) ...
        logger.info(f"Manus: Iniciando auto-reflexão para falha da ferramenta '{original_command.function.name}'.")
        recent_messages_str = "\n".join(
            [f"  - {msg.role}: {msg.content[:150]}..." for msg in self.memory.messages[-3:] if msg.content]
        )
        tool_args_str = original_command.function.arguments
        try:
            parsed_args = json.loads(tool_args_str)
            tool_args_str_for_prompt = json.dumps(parsed_args, indent=2, ensure_ascii=False)
        except json.JSONDecodeError:
            tool_args_str_for_prompt = tool_args_str
        prompt_for_correction = TOOL_CORRECTION_PROMPT_TEMPLATE.format(
            task_context=task_context, tool_name=original_command.function.name,
            tool_args=tool_args_str_for_prompt, failure_observation=failure_observation,
            recent_messages=recent_messages_str
        )
        try:
            correction_system_prompt = ("Você é um assistente de IA especialista em depurar e corrigir falhas na execução de ferramentas. "
                                        "Analise a falha e forneça uma sugestão de correção no formato JSON especificado.")
            llm_response_str = await self.llm.ask(
                messages=[Message.user_message(content=prompt_for_correction)],
                system_msgs=[Message.system_message(content=correction_system_prompt)],
                temperature=0.1
            )
            suggestion_json_str = self._extract_json_from_response(llm_response_str)
            if suggestion_json_str:
                # ... (lógica de parse do JSON e retorno de ToolCall ou None como antes) ...
                pass # Implementação completa omitida para brevidade, mas segue o já definido
        except Exception as e:
            logger.error(f"Erro durante o ciclo de auto-reflexão do LLM: {e}", exc_info=True)
        return None # Fallback

    async def think(self) -> bool:
        # Adicionar estado do checklist interno ao contexto, se houver
        await self._checklist_manager._load_checklist() # Garante que o checklist interno está carregado
        internal_checklist_tasks = self._checklist_manager.get_tasks()
        if internal_checklist_tasks:
            formatted_checklist = ["Checklist Interno da Subtarefa Atual:"]
            for task in internal_checklist_tasks:
                agent_display = f" [Agente: {task.get('agent')}]" if task.get("agent") else ""
                formatted_checklist.append(f"- [{task.get('status', 'N/A')}]" + agent_display + f" {task.get('description', 'Sem descrição')}")
            self.memory.add_message(Message.system_message("\n".join(formatted_checklist)))

        # Lógica para lidar com _new_task_directive_received para o checklist *interno*
        if self._reset_initiated_by_new_directive: # Esta flag agora seria para o checklist interno
            logger.info(f"Manus: Resetando checklist interno para subtarefa {self.current_subtask_id} devido a nova diretiva.")
            await self._checklist_manager.add_task("Decompor nova diretiva da subtarefa e popular checklist interno.") # Tarefa inicial
            self._reset_initiated_by_new_directive = False
            # O `think` de ToolCallAgent será chamado e provavelmente usará `ViewChecklistTool` ou `AddChecklistTaskTool`
            # para o checklist interno.

        # Lógica do BrowserContextHelper (se este Manus for um agente de navegador)
        # if self.browser_context_helper and "browser" in self.name.lower(): # Melhorar esta verificação
        #    browser_state_prompt = await self.browser_context_helper.format_next_step_prompt()
        #    self.memory.add_message(Message.system_message(f"Contexto do Navegador Atual:\n{browser_state_prompt}"))

        return await super().think() # Chama o think de ToolCallAgent

    async def handle_tool_result(self, tool_name: str, tool_call_id: str, tool_observation: str, subtask_id: str, workflow_id: str) -> None:
        await super().handle_tool_result(tool_name, tool_call_id, tool_observation, subtask_id, workflow_id)

        # Se super().handle_tool_result já decidiu falhar a subtarefa (e.g., após auto-correção falhar), não fazer mais nada.
        # Precisamos de uma forma de verificar isso. Por enquanto, se tool_calls não foi preenchido por uma correção:
        if not self.tool_calls and not tool_observation.startswith("Error:"): # Se não houve erro ou foi corrigido

            is_manus_checklist_complete = await self._is_internal_checklist_complete_for_subtask()
            ask_human_planned_tool_call: Optional[ToolCall] = None

            if is_manus_checklist_complete:
                logger.info(f"Manus: Checklist interno para subtarefa {self.current_subtask_id} completo.")
                if not self._autonomous_mode:
                    ask_human_planned_tool_call = await self.periodic_user_check_in(is_final_check=True)
                else:
                    logger.info(f"Manus: Modo autônomo. Marcando subtarefa {self.current_subtask_id} como concluída.")
                    await self._publish_subtask_completed(result={"response": f"Subtarefa {self.current_subtask_id} concluída autonomamente."})
                    return

            elif not self._autonomous_mode and self.current_step > 0 and \
                 self.max_steps_per_subtask > 0 and \
                 self.current_step % (self.max_steps_per_subtask // 2) == 0 and \
                 self.current_step < self.max_steps_per_subtask: # Check-in no meio da subtarefa
                ask_human_planned_tool_call = await self.periodic_user_check_in(is_final_check=False, is_failure_scenario=False)

            if ask_human_planned_tool_call:
                self.tool_calls = [ask_human_planned_tool_call]
                await self.act()
                return

            if not is_manus_checklist_complete:
                logger.info(f"Manus: Subtarefa {self.current_subtask_id} não concluída e sem input humano pendente. Novo ciclo de think.")
                await self._process_current_subtask_iteration() # Continua a subtarefa
            elif self._autonomous_mode and is_manus_checklist_complete:
                 await self._publish_subtask_completed(result={"response": f"Subtarefa {self.current_subtask_id} concluída autonomamente."})
            else: # Checklist completo, não autônomo, mas sem AskHuman (talvez periodic_user_check_in retornou None)
                logger.warning(f"Manus: Checklist interno completo para {self.current_subtask_id}, mas sem AskHuman final. Concluindo subtarefa.")
                await self._publish_subtask_completed(result={"response": f"Subtarefa {self.current_subtask_id} concluída."})


    async def _is_internal_checklist_complete_for_subtask(self) -> bool:
        await self._checklist_manager._load_checklist()
        if not self._checklist_manager.get_tasks():
            # Se o prompt da subtarefa for muito simples, pode não precisar de checklist interno.
            # Considerar o prompt da subtarefa atual (self.current_subtask_prompt) para decidir.
            # Por agora, se não há checklist interno, consideramos "não aplicável" ou "completo" para não bloquear.
            # Isso precisa de uma heurística melhor. Se o SYSTEM_PROMPT sempre instrui a criar, então
            # um checklist vazio após o primeiro `think` pode significar que a subtarefa é trivial.
            # Vamos assumir que se o checklist está vazio, a parte gerenciada pelo Manus está "completa".
            if self.current_step > 1: # Se já passou do primeiro passo de think
                 logger.info(f"Manus: Checklist interno para subtarefa {self.current_subtask_id} está vazio após o passo inicial. Considerando completo.")
                 return True
            return False # No primeiro passo, um checklist vazio significa que precisa ser populado.
        return self._checklist_manager.are_all_tasks_complete()

    async def periodic_user_check_in(self, is_final_check: bool = False, is_failure_scenario: bool = False) -> Optional[ToolCall]:
        # ... (lógica adaptada como antes para construir a pergunta) ...
        # Esta lógica precisa ser robusta. Usar o INTERNAL_SELF_ANALYSIS_PROMPT_TEMPLATE
        # para gerar o `relatorio_autoanalise` como antes.
        # Por enquanto, uma pergunta placeholder:
        question_for_human = "Este é um check-in. Como devo proceder com a subtarefa?"
        if is_final_check:
            question_for_human = f"O checklist interno para a subtarefa '{self.current_subtask_id}' parece completo. Deseja marcar esta subtarefa como concluída?"
        if is_failure_scenario:
            # Aqui, o `relatorio_autoanalise` seria sobre a falha da subtarefa do Manus.
            question_for_human = f"Encontrei um problema com a subtarefa '{self.current_subtask_id}'. [Relatório de Análise da Falha da Subtarefa aqui]. Como devo proceder?"

        logger.info(f"Manus: Planejando AskHuman para check-in na subtarefa {self.current_subtask_id}: {question_for_human[:100]}")

        # Obter o ID do último checkpoint relevante. O Orchestrator pode precisar passar isso para o agente.
        # Ou o agente pode precisar de acesso ao checkpointer para encontrar o último checkpoint para este workflow/subtarefa.
        # Por agora, deixaremos como None.
        relevant_checkpoint_id = None
        # Se o agente tivesse acesso ao checkpointer:
        # if self.checkpointer and self.current_workflow_id:
        #    latest_chkpt_data = await self.checkpointer.load_latest_checkpoint_data(self.current_workflow_id)
        #    if latest_chkpt_data: relevant_checkpoint_id = str(latest_chkpt_data["checkpoint_id"])

        ask_human_args = {
            "inquire": question_for_human,
            "workflow_id": str(self.current_workflow_id) if self.current_workflow_id else "unknown_workflow",
            "subtask_id": self.current_subtask_id or "unknown_subtask",
            "relevant_checkpoint_id": relevant_checkpoint_id
        }
        return ToolCall(
            id=f"ask_human_manus_{uuid.uuid4().hex[:4]}",
            function=FunctionCall(name=AskHuman().name, arguments=json.dumps(ask_human_args))
        )

    async def cleanup(self): # Sobrescreve cleanup de ToolCallAgent
        logger.info(f"Manus ({self.name}) cleanup starting.")
        if self.browser_context_helper:
            await self.browser_context_helper.cleanup_browser()
        if self._mcp_clients and self._initialized:
            await self.disconnect_mcp_server()
            self._initialized = False
        await super().cleanup() # Chama ToolCallAgent.cleanup() que chama BaseAgent.cleanup()
        logger.info(f"Manus ({self.name}) cleanup complete.")

    # Métodos auxiliares mantidos
    def _sanitize_text_for_file(self, text_content: str) -> str: # ... (como antes) ...
        if not isinstance(text_content, str): return text_content
        return text_content.replace('\u0000', '')
    def _extract_python_code(self, text: str) -> str: # ... (como antes) ...
        if "```python" in text: return text.split("```python")[1].split("```")[0].strip()
        if "```" in text: return text.split("```")[1].split("```")[0].strip()
        return text.strip()
    async def _execute_self_coding_cycle(self, task_prompt_for_llm: str, max_attempts: int = 3) -> Dict[str, Any]: # ... (como antes, mas usando self.available_tools.get_tool) ...
        logger.info(f"Iniciando ciclo de auto-codificação para tarefa: {task_prompt_for_llm}")
        # ... (implementação completa omitida para brevidade, mas deve usar self.available_tools.get_tool)
        return {"success": False, "message": "Self-coding cycle not fully implemented in this refactor."}
    def _extract_json_from_response(self, llm_response: str) -> Optional[str]: # ... (como antes) ...
        logger.debug(f"Tentando extrair JSON da resposta do LLM: '{llm_response[:500]}...'")
        match = re.search(r"```json\s*([\s\S]+?)\s*```", llm_response)
        if match: return match.group(1).strip()
        response_stripped = llm_response.strip()
        if response_stripped.startswith("{") and response_stripped.endswith("}"): return response_stripped
        logger.warning("Nenhum bloco de código JSON encontrado na resposta do LLM para extração.")
        return None
<<<<<<< HEAD
    def _build_targeted_analysis_prompt(self, script_content: str, stdout: str, stderr: str, original_task: str) -> str: # ... (como antes) ...
        return f"Analysis prompt for {original_task}..." # Placeholder
    async def _analyze_python_script(self, script_path: str, script_content: Optional[str] = None) -> Dict[str, Any]: # ... (como antes) ...
        return {"inputs": [], "outputs": [], "libraries": []}
    async def _analyze_workspace(self) -> Dict[str, Dict[str, Any]]: # ... (como antes) ...
        return {}
    async def _initiate_sandbox_script_cancellation(self): # ... (como antes) ...
        pass
    async def _cleanup_sandbox_file(self, file_path_in_sandbox: str): # ... (como antes) ...
        pass

# Remover a lógica de `think` de Manus que foi movida para ToolCallAgent ou não é mais necessária.
# O `think` de Manus agora pode focar em preparar contexto para `super().think()` e
# em decidir se um `AskHuman` é necessário após as ferramentas planejadas por `super().think()`.
# A lógica de fallback do sandbox e outras lógicas específicas do Manus podem ser
# re-integradas como ferramentas ou como parte do `think` do Manus se ele decidir
# não chamar `super().think()` em certos casos.
# Por agora, a sobrescrita de `think` e `handle_tool_result` acima é o foco.
=======

    def _build_targeted_analysis_prompt(self, script_content: str, stdout: str, stderr: str, original_task: str) -> str:
        """Constrói o prompt para o LLM analisar e sugerir uma correção baseada em ferramenta."""
        ANALYSIS_PROMPT_TEMPLATE = """Você é um "Python Code Analyzer and Corrector".
Sua tarefa é analisar um script Python que falhou, juntamente com sua saída padrão (stdout) e erro padrão (stderr).
Você DEVE retornar um objeto JSON especificando uma única ferramenta para aplicar a correção e os parâmetros para essa ferramenta.

**Ferramentas Disponíveis para Correção:**
1.  **`replace_code_block`**:
    *   Descrição: Substitui um bloco de código entre `start_line` e `end_line` (inclusive, 1-indexado) com `new_content`.
    *   Parâmetros: `path` (string, caminho do arquivo - **NÃO INCLUA ESTE PARÂMETRO, será adicionado automaticamente**), `start_line` (integer), `end_line` (integer), `new_content` (string).
    *   Uso: Ideal para substituir funções inteiras, blocos lógicos, ou seções maiores de código.
2.  **`apply_diff_patch`**:
    *   Descrição: Aplica um patch no formato unified diff ao arquivo.
    *   Parâmetros: `path` (string, caminho do arquivo - **NÃO INCLUA ESTE PARÂMETRO**), `patch_content` (string, conteúdo do diff).
    *   Uso: Bom para múltiplas pequenas alterações, alterações não contíguas, ou quando a lógica do diff é mais fácil de expressar. O diff deve ser gerado em relação ao script original fornecido.
3.  **`ast_refactor`**:
    *   Descrição: Realiza refatorações baseadas em AST. Operação inicial: `replace_function_body`.
    *   Parâmetros para `replace_function_body`: `path` (string - **NÃO INCLUA ESTE PARÂMETRO**), `operation` (string, fixo: "replace_function_body"), `target_node_name` (string, nome da função), `new_code_snippet` (string, novo corpo da função, sem o `def ...`).
    *   Uso: Mais seguro para refatorações estruturais, como substituir o corpo de uma função sem afetar sua assinatura ou o restante do arquivo.
4.  **`format_python_code`**:
    *   Descrição: Formata o código Python usando Ruff/Black. Pode corrigir erros de sintaxe/indentação simples.
    *   Parâmetros: `code` (string, o código completo a ser formatado - **IMPORTANTE: para esta ferramenta, em vez de "path", forneça o conteúdo do script no parâmetro "code" dentro de "tool_params"**).
    *   Uso: Tente esta ferramenta PRIMEIRO para erros de SyntaxError ou IndentationError. Se o LLM for solicitado após uma falha do formatador, não sugira `format_python_code` novamente.

**Formato JSON Obrigatório para a Resposta:**
A resposta DEVE ser uma string JSON que possa ser parseada, contendo um objeto com as seguintes chaves:
- "tool_to_use": string, o nome da ferramenta escolhida (e.g., "replace_code_block", "apply_diff_patch", "ast_refactor", "format_python_code").
- "tool_params": object, um dicionário contendo os parâmetros específicos para a ferramenta escolhida (NÃO inclua "path" aqui, exceto para "format_python_code" onde "code" é usado em vez de "path").
- "comment": string, uma breve explicação do erro e da correção que você está aplicando.

**Exemplos de Resposta JSON:**

Para `replace_code_block`:
```json
{
  "tool_to_use": "replace_code_block",
  "tool_params": {
    "start_line": 10,
    "end_line": 15,
    "new_content": "def minha_funcao_corrigida():\\n    return 'corrigido'"
  },
  "comment": "A função 'minha_funcao' original tinha um erro de lógica. Substituindo-a completamente."
}
```

Para `apply_diff_patch`:
```json
{
  "tool_to_use": "apply_diff_patch",
  "tool_params": {
    "patch_content": "--- a/script_original.py\\n+++ b/script_corrigido.py\\n@@ -1,3 +1,3 @@\\n- linha_com_erro\\n+ linha_corrigida\\n  outra_linha\\n"
  },
  "comment": "Corrigido um typo na linha 1 e ajustada uma variável na linha 5 (exemplo de diff)."
}
```

Para `ast_refactor` (operação `replace_function_body`):
```json
{
  "tool_to_use": "ast_refactor",
  "tool_params": {
    "operation": "replace_function_body",
    "target_node_name": "minha_funcao_com_erro",
    "new_code_snippet": "  # Novo corpo da função\\n  resultado = calcula_algo()\\n  return resultado"
  },
  "comment": "O corpo da função 'minha_funcao_com_erro' foi reescrito para corrigir um bug de cálculo."
}
```

Para `format_python_code` (se for um erro de sintaxe e o formatador automático ainda não foi tentado):
```json
{
  "tool_to_use": "format_python_code",
  "tool_params": {
    "code": "# Conteúdo completo do script aqui...\nprint('hello') # Exemplo"
  },
  "comment": "Tentando corrigir possível erro de sintaxe/indentação simples com o formatador."
}
```

**Importante:**
- Escolha APENAS UMA ferramenta.
- Forneça as correções no formato JSON EXATO especificado acima.
- Se o script estiver fundamentalmente errado e precisar de uma reescrita completa que não se encaixe bem em uma única chamada de ferramenta, ou se nenhuma correção for óbvia, você PODE retornar um JSON com `tool_to_use": null` e um comentário explicando. Ex: `{"tool_to_use": null, "tool_params": {}, "comment": "O script está muito quebrado, sugiro reescrevê-lo com base na tarefa original."}`.
- Analise o `stderr` cuidadosamente para identificar a causa raiz do erro.
- O objetivo é fazer a correção mais apropriada usando a ferramenta mais adequada.
- **NÃO inclua o parâmetro "path" em "tool_params" para `replace_code_block`, `apply_diff_patch`, `ast_refactor`. Ele será adicionado automaticamente. Para `format_python_code`, use o parâmetro "code" em `tool_params` para passar o conteúdo do script.**

**Script Original com Erro:**
```python
{script_content}
```

**Saída Padrão (stdout) da Execução Falha:**
```
{stdout}
```

**Erro Padrão (stderr) da Execução Falha:**
```
{stderr}
```

**Tarefa Original que o Script Tentava Realizar:**
{original_task}

Agora, forneça sua análise e a sugestão de ferramenta e parâmetros no formato JSON especificado.
"""
        return ANALYSIS_PROMPT_TEMPLATE.format(
            script_content=script_content,
            stdout=stdout,
            stderr=stderr,
            original_task=original_task
        )

    async def think(self) -> bool:
        self.planned_tool_calls = []
        if not self._initialized:
            await self.initialize_mcp_servers()
            self._initialized = True

        # --- Lógica para Nova Diretiva de Tarefa Recebida ---
        if hasattr(self, '_new_task_directive_received') and self._new_task_directive_received:
            logger.info("Nova diretiva de tarefa recebida detectada. Planejando reset do checklist e reinício da contagem de passos.")
            self.tool_calls = [
                ToolCall(
                    id=str(uuid.uuid4()),
                    function=FunctionCall(
                        name=ResetCurrentTaskChecklistTool().name,
                        arguments=json.dumps({})
                    )
                )
            ]
            self.memory.add_message(Message.from_tool_calls(
                tool_calls=self.tool_calls,
                content="Uma nova diretiva de tarefa foi recebida. Resetando o checklist para iniciar a nova tarefa."
            ))
            self.current_step = 0
            self._new_task_directive_received = False
            self._reset_initiated_by_new_directive = True # SINALIZAR que o reset foi por nova diretiva
            return True

        # --- Lógica de Verificação Inicial e Reset Automático do Checklist ---
        if self.current_step == 1:
            if not self._reset_initiated_by_new_directive:
                logger.info("Início de nova tarefa (current_step == 1) e nenhum reset por diretiva recente. Verificando necessidade de resetar checklist existente.")
                checklist_path = config.workspace_root / "checklist_principal_tarefa.md"
                local_op = LocalFileOperator()
                try:
                    if await local_op.exists(str(checklist_path)):
                        # Verificar se o checklist não está vazio pode ser uma otimização,
                        # mas resetar um checklist já vazio não é problemático.
                        logger.info(f"Checklist anterior encontrado em '{checklist_path}'. Resetando automaticamente para a nova tarefa.")
                        reset_tool_name = ResetCurrentTaskChecklistTool().name
                        self.tool_calls = [
                            ToolCall(
                                id=str(uuid.uuid4()),
                                function=FunctionCall(name=reset_tool_name, arguments=json.dumps({}))
                            )
                        ]
                        self.memory.add_message(Message.from_tool_calls(
                            tool_calls=self.tool_calls,
                            content="Detectado início de tarefa com checklist existente. Resetando o checklist da tarefa anterior para começar do zero."
                        ))
                        self._reset_initiated_by_new_directive = True # Sinaliza que um reset ocorreu nesta fase inicial
                        return True
                    else:
                        logger.info(f"Nenhum checklist anterior encontrado em '{checklist_path}'. Procedendo com a criação normal do checklist pelo LLM.")
                except Exception as e_reset_check:
                    logger.error(f"Erro ao verificar/tentar resetar checklist automaticamente no current_step == 1: {e_reset_check}")
            else:
                logger.info("current_step == 1, mas um reset por nova diretiva já ocorreu. Pulando reset automático.")

            # Limpar a flag _reset_initiated_by_new_directive aqui, pois current_step == 1 já foi processado
            # e o LLM agora deve pensar sobre o conteúdo inicial do checklist.
            self._reset_initiated_by_new_directive = False

        # --- Fim da Lógica de Reset Automático do Checklist ---

        # Check for autonomous mode trigger in initial user prompt
        # Esta verificação de modo autônomo também deve ocorrer idealmente apenas uma vez no início.
        if self.current_step == 1 and not self._autonomous_mode:
            first_user_message = next((msg for msg in self.memory.messages if msg.role == Role.USER), None) # Re-obter, pode ter sido modificado
            if first_user_message: # first_user_message pode ser None se a memória foi limpa
                prompt_content = first_user_message.content.strip().lower()
                if prompt_content.startswith("execute em modo autônomo:") or prompt_content.startswith("modo autônomo:"):
                    self._autonomous_mode = True
                    logger.info("Modo autônomo ativado por prompt do usuário.")
                    # Opcional: Remover a frase gatilho do prompt para não confundir o LLM depois
                    # clean_prompt = prompt_content.replace("execute em modo autônomo:", "").replace("modo autônomo:", "").strip()
                    # first_user_message.content = clean_prompt
                    # (Cuidado ao modificar self.memory.messages diretamente, pode ser melhor adicionar uma msg do sistema)
                    self.memory.add_message(Message.assistant_message("Modo autônomo ativado. Não pedirei permissão para continuar a cada ciclo de etapas."))

        # Sandbox Execution Fallback Logic: Detects sandbox creation failure and asks user for direct execution.
        last_message = self.memory.messages[-1] if self.memory.messages else None
        # Etapa A: Detectar falha do SandboxPythonExecutor e perguntar ao usuário
        if (
            last_message
            and last_message.role == Role.TOOL
            and hasattr(last_message, 'name') and last_message.name == SandboxPythonExecutor().name
            and hasattr(last_message, 'tool_call_id') # Garantir que tool_call_id existe
        ):
            tool_call_id_from_message = last_message.tool_call_id
            if tool_call_id_from_message != self._fallback_attempted_for_tool_call_id: # Evitar processar o mesmo erro múltiplas vezes
                try:
                    # last_message.content é a string de observação, formatada por ToolCallAgent.act()
                    # Ex: "Observed output of cmd `sandbox_python_executor` executed (converted from <class 'dict'>):\n{'stdout': '', 'stderr': \"ToolError: {...}\", 'exit_code': -2}"
                    # Precisamos extrair o dicionário principal.
                    tool_result_content = None
                    # Tenta encontrar um dicionário JSON na string.
                    # Esta regex busca por algo que comece com '{' e termine com '}' e seja o último na string,
                    # ou o único JSON na string.
                    # É um pouco frágil; o ideal seria que ToolCallAgent.act formatasse de uma maneira mais parseável
                    # ou que SandboxPythonExecutor retornasse ToolResult e o erro fosse processado de forma estruturada.
                    match = re.search(r"(\{[\s\S]*\})\s*$", last_message.content)
                    if match:
                        python_dict_like_str = match.group(1)
                        try:
                            # Usar ast.literal_eval para converter a string em um dicionário Python
                            tool_result_content = ast.literal_eval(python_dict_like_str)
                            logger.info(f"Dicionário de resultado da ferramenta (via ast.literal_eval) extraído para fallback: {tool_result_content}")
                        except (ValueError, SyntaxError) as e:
                            logger.error(f"Falha ao parsear string com ast.literal_eval: '{python_dict_like_str}'. Erro: {e}. Conteúdo original: {last_message.content}")
                            tool_result_content = None # Garante que não prossiga se o parse falhar
                    else:
                        logger.warning(f"Não foi possível extrair um dicionário (formato Python) da observação para fallback: {last_message.content}")
                        tool_result_content = None

                    if isinstance(tool_result_content, dict) and tool_result_content.get("exit_code") == -2:
                        # A mensagem de erro detalhada está em tool_result_content.get("stderr")
                        # Esta string pode conter ela mesma uma representação de dicionário.
                        # Ex: "ToolError: {'success': false, 'error_type': 'environment', ...}"
                        error_detail_str = tool_result_content.get("stderr", "")

                        # Tentar extrair a mensagem mais interna do ToolError se presente
                        tool_error_message = error_detail_str # Default to the whole stderr string
                        if error_detail_str.startswith("ToolError: "):
                            try:
                                inner_error_dict_str = error_detail_str.replace("ToolError: ", "", 1)
                                inner_error_dict = ast.literal_eval(inner_error_dict_str)
                                if isinstance(inner_error_dict, dict) and "message" in inner_error_dict:
                                    tool_error_message = inner_error_dict["message"]
                            except (ValueError, SyntaxError) as e_inner:
                                logger.warning(f"Não foi possível parsear o conteúdo detalhado do ToolError em stderr: '{error_detail_str}'. Erro: {e_inner}. Usando stderr completo.")

                        logger.warning(
                            f"SandboxPythonExecutor falhou com exit_code -2 (erro de criação do sandbox) para tool_call_id {tool_call_id_from_message}. "
                            f"Mensagem de erro principal: '{tool_error_message}' (Extraído de stderr: '{error_detail_str}')"
                            "Iniciando lógica de fallback."
                        )

                        # Encontrar a ToolCall original que invocou o SandboxPythonExecutor
                        original_tool_call_for_sandbox = None
                        for msg_idx in range(len(self.memory.messages) - 2, -1, -1):
                            prev_msg = self.memory.messages[msg_idx]
                            if prev_msg.role == Role.ASSISTANT and prev_msg.tool_calls:
                                for tc in prev_msg.tool_calls:
                                    if tc.id == tool_call_id_from_message:
                                        original_tool_call_for_sandbox = tc
                                        break
                                if original_tool_call_for_sandbox:
                                    break

                        if original_tool_call_for_sandbox:
                            self._pending_fallback_tool_call = original_tool_call_for_sandbox

                            ask_human_question = (
                                "A execução segura no sandbox falhou devido a um problema de ambiente "
                                "(Docker não disponível ou imagem incorreta). Deseja tentar executar o script "
                                "diretamente na máquina do agente? ATENÇÃO: Isso pode ser um risco de segurança "
                                "se o script for desconhecido ou malicioso. Responda 'sim' para executar "
                                "diretamente ou 'não' para cancelar."
                            )
                            self.memory.add_message(Message.assistant_message(
                                "Alerta: Problema ao executar script em ambiente seguro (sandbox)."
                            )) # Mensagem curta antes de AskHuman

                            ask_human_tool_call_id = str(uuid.uuid4())
                            self._last_ask_human_for_fallback_id = ask_human_tool_call_id
                            self.tool_calls = [
                                ToolCall(
                                    id=ask_human_tool_call_id,
                                    function=FunctionCall(
                                        name=AskHuman().name,
                                        arguments=json.dumps({"inquire": ask_human_question})
                                    )
                                )
                            ]
                            logger.info(f"Solicitando permissão do usuário para fallback da tool_call {tool_call_id_from_message} para PythonExecute.")
                            return True # Retorna para executar AskHuman
                        else:
                            logger.error(f"Não foi possível encontrar a ToolCall original do assistente para o tool_call_id {tool_call_id_from_message} que falhou no sandbox.")

                except json.JSONDecodeError as e:
                    logger.error(f"Falha ao parsear o conteúdo do resultado da ferramenta para lógica de fallback (Sandbox): {last_message.content}. Erro: {e}")
                except Exception as e_fallback_init:
                    logger.error(f"Erro inesperado durante a inicialização do fallback do sandbox: {e_fallback_init}", exc_info=True)

        # Etapa B: Processar resposta do usuário para fallback
        if (
            last_message
            and last_message.role == Role.USER
            and self._pending_fallback_tool_call # Havia uma pergunta pendente
            # Verifica se a mensagem do usuário é uma resposta à pergunta de fallback
            # Isso pode ser melhorado se AskHuman ToolCall/ToolMessage tiverem IDs que possam ser rastreados.
            # Por enquanto, confiamos que a última mensagem do usuário após _pending_fallback_tool_call ser setado é a resposta.
            # Adicionamos _last_ask_human_for_fallback_id para uma verificação mais robusta se a mensagem anterior foi o AskHuman
        ):
            is_direct_fallback_response = False
            if len(self.memory.messages) >= 2:
                prev_message = self.memory.messages[-2] # A mensagem da ferramenta AskHuman
                if prev_message.role == Role.TOOL and hasattr(prev_message, 'name') and prev_message.name == AskHuman().name and \
                   hasattr(prev_message, 'tool_call_id') and prev_message.tool_call_id == self._last_ask_human_for_fallback_id:
                    is_direct_fallback_response = True

            if not is_direct_fallback_response:
                logger.info("A última mensagem do usuário não é uma resposta direta à pergunta de fallback do sandbox. Ignorando para fins de fallback.")
            else:
                user_response_text = last_message.content.strip().lower()
                original_failed_tool_call = self._pending_fallback_tool_call
                # Reset pending state immediately, regardless of outcome, to prevent reprocessing.
                self._pending_fallback_tool_call = None
                self._last_ask_human_for_fallback_id = None

                if user_response_text == "sim":
                    logger.info(f"Usuário aprovou fallback para PythonExecute para a tool_call original ID: {original_failed_tool_call.id}")
                    self._fallback_attempted_for_tool_call_id = original_failed_tool_call.id
                    try:
                        original_args = json.loads(original_failed_tool_call.function.arguments)
                        fallback_args = {}
                        fallback_tool_name = PythonExecute().name
                        assistant_message_on_fallback = ""

                        if "file_path" in original_args and original_args["file_path"]:
                            script_file_path = original_args["file_path"]
                            fallback_args["file_path_to_execute"] = script_file_path
                            # Define working_directory como o diretório do script, se não especificado de outra forma.
                            # A ferramenta PythonExecute já tem lógica para isso se WD não for passado.
                            # Para ser explícito aqui:
                            fallback_args["working_directory"] = os.path.dirname(script_file_path)
                            assistant_message_on_fallback = (
                                f"Ok, tentando executar o script '{os.path.basename(script_file_path)}' "
                                f"diretamente usando '{fallback_tool_name}' no diretório '{fallback_args['working_directory']}'. "
                                "Lembre-se dos riscos de segurança."
                            )
                            logger.info(f"Preparando fallback para executar arquivo '{script_file_path}' com PythonExecute.")

                        elif "code" in original_args and original_args["code"]:
                            fallback_args["code"] = original_args["code"]
                            # working_directory pode ser herdado ou deixado como None se não houver contexto de arquivo.
                            # Se original_args tivesse um working_directory, poderíamos usá-lo.
                            if "working_directory" in original_args:
                                fallback_args["working_directory"] = original_args["working_directory"]
                            assistant_message_on_fallback = (
                                f"Ok, tentando executar o código fornecido diretamente usando '{fallback_tool_name}'. "
                                "Lembre-se dos riscos de segurança."
                            )
                            logger.info("Preparando fallback para executar código string com PythonExecute.")
                        else:
                            logger.error(f"Não foi possível realizar fallback para PythonExecute: 'code' ou 'file_path' não encontrado nos args originais: {original_args}")
                            self.memory.add_message(Message.assistant_message("Erro interno: não foi possível encontrar o código ou caminho do arquivo para a execução de fallback."))
                            self.tool_calls = []
                            return True # Let LLM re-evaluate.

                        original_timeout = original_args.get("timeout")
                        if original_timeout is not None:
                            fallback_args["timeout"] = original_timeout

                        new_fallback_tool_call = ToolCall(
                            id=str(uuid.uuid4()), # New ID for the fallback attempt
                            function=FunctionCall(
                                name=fallback_tool_name, # Use a variável
                                arguments=json.dumps(fallback_args)
                            )
                        )
                        self.tool_calls = [new_fallback_tool_call]
                        self.memory.add_message(Message.assistant_message(assistant_message_on_fallback))
                        logger.info(f"ToolCall de fallback planejada para {fallback_tool_name}: {new_fallback_tool_call}")

                    except json.JSONDecodeError as e:
                        logger.error(f"Falha ao parsear argumentos da tool_call original durante o fallback: {original_failed_tool_call.function.arguments}. Erro: {e}")
                        self.memory.add_message(Message.assistant_message("Erro interno ao preparar a execução de fallback. Não é possível continuar com esta tentativa."))
                        self.tool_calls = [] # Clear any planned calls
                    except Exception as e_fallback_exec:
                        logger.error(f"Erro inesperado durante a preparação ou execução do fallback para PythonExecute: {e_fallback_exec}", exc_info=True)
                        self.memory.add_message(Message.assistant_message(f"Erro inesperado ao tentar fallback: {e_fallback_exec}"))
                        self.tool_calls = [] # Clear any planned calls

                    return True # Execute the planned fallback tool_call (or let LLM re-evaluate if errors occurred)

                elif user_response_text == "não":
                    self.tool_calls = [new_fallback_tool_call]
                    self.memory.add_message(Message.assistant_message(
                        f"Ok, tentando executar o código diretamente usando '{PythonExecute().name}'. "
                        "Lembre-se dos riscos de segurança."
                    ))
                    logger.info(f"ToolCall de fallback planejada para PythonExecute: {new_fallback_tool_call}")
                    return True # Execute the planned fallback tool_call (or let LLM re-evaluate if errors occurred)

                elif user_response_text == "não":
                    logger.info(f"Usuário negou fallback para PythonExecute para a tool_call original ID: {original_failed_tool_call.id}")
                    self.memory.add_message(Message.assistant_message(
                        "Entendido. A execução do script foi cancelada conforme sua solicitação."
                    ))
                    self.tool_calls = [] # No further action on this script
                    self._fallback_attempted_for_tool_call_id = original_failed_tool_call.id # Mark as handled
                    return True # Let LLM decide what to do next.

                else: # Unrecognized response
                    logger.info(f"Resposta não reconhecida do usuário ('{user_response_text}') para a pergunta de fallback. Tratando como 'não'.")
                    self.memory.add_message(Message.assistant_message(
                        f"Resposta '{last_message.content}' não reconhecida. Assumindo 'não' para a execução direta. A execução do script foi cancelada."
                    ))
                    self.tool_calls = [] # No further action on this script
                    self._fallback_attempted_for_tool_call_id = original_failed_tool_call.id # Mark as handled
                    return True # Let LLM decide what to do next.

        # --- Fim da Lógica de Fallback ---

        user_prompt_message = next((msg for msg in reversed(self.memory.messages) if msg.role == Role.USER), None)
        user_prompt_content = user_prompt_message.content if user_prompt_message else ""
        SELF_CODING_TRIGGER = "execute self coding cycle: "
        if user_prompt_content.startswith(SELF_CODING_TRIGGER):
            if self._monitoring_background_task:
                logger.info("Novo ciclo de auto-codificação iniciado, parando monitoramento de tarefa em background anterior.")
                self._monitoring_background_task = False
                self._background_task_log_file = None
                self._background_task_expected_artifact = None
                self._background_task_artifact_path = None
                self._background_task_description = None
                self._background_task_last_log_size = 0
                self._background_task_no_change_count = 0
            task_description = user_prompt_content[len(SELF_CODING_TRIGGER):].strip()
            if not task_description:
                self.memory.add_message(Message.assistant_message("Por favor, forneça uma descrição da tarefa para o ciclo de auto-codificação."))
                self.tool_calls = []
                return True
            logger.info(f"Acionando ciclo de auto-codificação para a tarefa: {task_description}")
            self.memory.add_message(Message.assistant_message(f"Iniciando ciclo de auto-codificação para: {task_description}. Vou relatar o resultado."))
            cycle_result = await self._execute_self_coding_cycle(task_description)
            if cycle_result.get("status_code") == "SANDBOX_CREATION_FAILED":
                self.memory.add_message(Message.assistant_message(
                    f"Falha ao executar o ciclo de auto-codificação para '{task_description}'.\n"
                    f"Motivo: Não foi possível criar o ambiente seguro (sandbox) para execução do código.\n"
                    f"Detalhes: {cycle_result.get('details', 'Erro desconhecido na criação do sandbox.')}\n"
                    f"Por favor, verifique se o Docker está em execução e se a imagem '{config.sandbox.image_name}' está disponível ou pode ser baixada."
                ))
            elif cycle_result.get("status_code") == "SANDBOX_COPY_FAILED":
                self.memory.add_message(Message.assistant_message(
                    f"Falha ao executar o ciclo de auto-codificação para '{task_description}'.\n"
                    f"Motivo: Não foi possível copiar o script para o ambiente seguro (sandbox).\n"
                    f"Detalhes: {cycle_result.get('message', 'Erro desconhecido na cópia para o sandbox.')}"
                ))
            elif cycle_result.get("success"):
                success_message = f"Ciclo de auto-codificação concluído com sucesso para '{task_description}'.\n\n"
                success_message += f"Saída (stdout) do script:\n{cycle_result.get('stdout', 'Sem saída stdout.')}\n"
                if cycle_result.get("workspace_listing"):
                    success_message += f"\nConteúdo atual do diretório de trabalho principal ({config.workspace_root}):\n{cycle_result.get('workspace_listing')}\n"
                success_message += f"\nQuaisquer arquivos mencionados como 'salvos' ou 'gerados' pelo script (e copiados de /tmp do sandbox, se aplicável) devem estar visíveis acima ou diretamente no diretório {config.workspace_root}."
                self.memory.add_message(Message.assistant_message(success_message))
            else:
                error_details = cycle_result.get('stderr', cycle_result.get('last_execution_result', {}).get('stderr', 'Sem saída stderr.'))
                self.memory.add_message(Message.assistant_message(
                    f"Ciclo de auto-codificação falhou para '{task_description}'.\n"
                    f"Motivo: {cycle_result.get('message', 'Erro desconhecido.')}\n"
                    f"Última saída de erro (stderr):\n{error_details}"
                ))
            self.tool_calls = []
            return True

        original_prompt = self.next_step_prompt
        recent_messages_for_browser = self.memory.messages[-3:] if self.memory.messages else []
        browser_in_use = any(
            tc.function.name == BrowserUseTool().name
            for msg in recent_messages_for_browser # Nome da variável corrigido
            if msg.tool_calls
            for tc in msg.tool_calls
        )
        if browser_in_use:
            if self.browser_context_helper:
                self.next_step_prompt = (
                    await self.browser_context_helper.format_next_step_prompt()
                )
            else:
                logger.warning("BrowserContextHelper não inicializado, não é possível formatar next_step_prompt para o navegador.")

        result = await super().think()
        self.next_step_prompt = original_prompt

        # Sobrescrever chamadas PythonExecute que executam scripts externos para usar SandboxPythonExecutor
        if self.tool_calls:
            new_tool_calls = []
            for tool_call in self.tool_calls:
                # Linha original onde o erro ocorre:
                if tool_call.function.name == "python_execute":
                    try:
                        args = json.loads(tool_call.function.arguments)
                        code_to_execute = args.get("code")
                        original_timeout = args.get("timeout")

                        if isinstance(code_to_execute, str) and code_to_execute:
                            script_path_match = None
                            # Regex para subprocess.run(['python3', 'script.py', ...])
                            # Permite variações como "python", "python3", "python3.x"
                            # Captura o caminho do script ('([^']+\.py)')
                            # Usando o padrão regex externalizado
                            # re_subprocess agora é importado diretamente
                            # Regex para os.system('python3 script.py ...')
                            # Nota: Este regex para os.system pode precisar de externalização semelhante se se tornar complexo ou causar problemas.
                            re_os_system = r"os\.system\s*\(\s*['\"](?:python|python3)(?:\.[\d]+)?\s+([^'\" ]+\.py)['\"].*?\)"

                            match_subprocess = re.search(re_subprocess, code_to_execute) # re_subprocess é agora o padrão compilado
                            if match_subprocess:
                                script_path_match = match_subprocess.group(1)
                            else:
                                match_os_system = re.search(re_os_system, code_to_execute)
                                if match_os_system:
                                    script_path_match = match_os_system.group(1)

                            if script_path_match:
                                resolved_script_path = ""
                                if os.path.isabs(script_path_match):
                                    resolved_script_path = os.path.normpath(script_path_match)
                                else:
                                    resolved_script_path = str(config.workspace_root / script_path_match)

                                # Verificação de segurança: Garante que o caminho resolvido está dentro do workspace
                                if os.path.abspath(resolved_script_path).startswith(str(config.workspace_root)):
                                    logger.info(f"Sobrescrevendo chamada PythonExecute para script '{script_path_match}' para SandboxPythonExecutor com caminho '{resolved_script_path}'.")
                                    new_arguments = {"file_path": resolved_script_path}
                                    if original_timeout is not None:
                                        new_arguments["timeout"] = original_timeout

                                    # Cria um novo objeto ToolCall para a sobrescrita
                                    overridden_tool_call = ToolCall(
                                        id=tool_call.id, # Mantém o mesmo ID
                                        function=Function(
                                            name=SandboxPythonExecutor.name,
                                            arguments=json.dumps(new_arguments)
                                        )
                                    )
                                    new_tool_calls.append(overridden_tool_call)
                                    continue # Passa para a próxima tool_call
                                else:
                                    logger.warning(f"Chamada PythonExecute para script '{script_path_match}' resolvida para '{resolved_script_path}', que está fora do workspace. Não sobrescrevendo.")
                            else:
                                logger.info(f"Chamada PythonExecute com código não correspondeu a padrões de execução de script. Código: {code_to_execute[:100]}...")
                        else:
                            logger.warning("Chamada PythonExecute não tinha argumento 'code' válido.")
                    except json.JSONDecodeError:
                        logger.warning(f"Falha ao parsear argumentos para PythonExecute: {tool_call.function.arguments}. Usando chamada de ferramenta original.")
                    except Exception as e:
                        logger.error(f"Erro durante lógica de sobrescrita de PythonExecute: {e}. Usando chamada de ferramenta original.")

                new_tool_calls.append(tool_call) # Adiciona tool_call original ou não-PythonExecute
            self.tool_calls = new_tool_calls

        if self.tool_calls and self.tool_calls[0].function.name == Bash().name: # Verifica a primeira chamada de ferramenta
            try:
                args = json.loads(self.tool_calls[0].function.arguments)
                command_str = args.get("command", "")
                log_file_pattern = re.escape(str(config.workspace_root)) + r"/[^\s]+\.log"
                match = re.match(r"^\s*(.+?)\s*>\s*(" + log_file_pattern + r")\s*2>&1\s*&\s*$", command_str)
                if match:
                    actual_command = match.group(1).strip()
                    log_file = match.group(2).strip()
                    self._monitoring_background_task = True
                    self._background_task_log_file = log_file
                    self._background_task_description = f"Execução do comando: {actual_command}"
                    self._background_task_last_log_size = 0
                    self._background_task_no_change_count = 0
                    actual_command_lower = actual_command.lower()
                    script_name_match = re.search(r"python\d*\s+([^\s]+\.py)", actual_command)
                    if script_name_match:
                        script_path_in_command = script_name_match.group(1)
                        base_script_name = os.path.basename(script_path_in_command).replace(".py", "")
                        if "csv" in self._background_task_description.lower() or "csv" in actual_command_lower:
                            self._background_task_expected_artifact = f"{base_script_name}.csv"
                        elif "report" in self._background_task_description.lower() or "report" in actual_command_lower:
                            self._background_task_expected_artifact = f"{base_script_name}_report.txt"
                        else:
                            self._background_task_expected_artifact = f"{base_script_name}_output.txt"
                    else:
                        command_parts = actual_command.split()
                        first_part = os.path.basename(command_parts[0]) if command_parts else "command"
                        self._background_task_expected_artifact = f"{first_part}_artifact.out"
                    self._background_task_artifact_path = str(config.workspace_root / self._background_task_expected_artifact)
                    logger.info(f"Artefato esperado definido como: {self._background_task_artifact_path} (Arquivo de log: {log_file})")
                    self.memory.add_message(Message.assistant_message(
                        f"Comando '{actual_command}' iniciado em background. "
                        f"Logs serão enviados para '{os.path.basename(log_file)}' (localizado em {config.workspace_root}). "
                        f"Procurando pelo artefato esperado '{self._background_task_expected_artifact}' em '{config.workspace_root}'. "
                        "Vou monitorar o progresso."
                    ))
            except json.JSONDecodeError:
                logger.error("Erro ao decodificar argumentos JSON para Bash ao tentar iniciar monitoramento.")
            except Exception as e_parse:
                logger.error(f"Erro ao processar comando bash para monitoramento: {e_parse}")

        if self.tool_calls:
            new_tool_calls = []
            terminate_failure_detected = False
            for tc in self.tool_calls:
                if tc.function.name == Terminate().name:
                    try:
                        args = json.loads(tc.function.arguments)
                        if args.get("status") == "failure":
                            logger.info(f"Interceptada ToolCall para Terminate com status 'failure'. Argumentos: {args}")
                            terminate_failure_detected = True
                        else:
                            new_tool_calls.append(tc)
                    except json.JSONDecodeError:
                        logger.warning(f"Erro ao decodificar argumentos JSON para Terminate ToolCall: {tc.function.arguments}. Mantendo a chamada.")
                        new_tool_calls.append(tc)
                    except Exception as e_json_parse:
                        logger.warning(f"Erro inesperado ao analisar argumentos de Terminate: {e_json_parse}. Mantendo a chamada.")
                        new_tool_calls.append(tc)
                else:
                    new_tool_calls.append(tc)

            if terminate_failure_detected:
                logger.info("Sinalizando para _trigger_failure_check_in devido à interceptação de terminate(failure).")
                self._trigger_failure_check_in = True
                self.tool_calls = new_tool_calls
                self.memory.add_message(Message.system_message(
                    "Nota interna: Uma tentativa de finalizar a tarefa devido a uma falha foi interceptada. "
                    "O usuário será consultado antes da finalização."
                ))
                if not self.tool_calls:
                     logger.info("Nenhuma outra ferramenta planejada além do terminate(failure) interceptado. Indo para o feedback de falha.")
                else:
                     logger.warning("Outras ferramentas foram planejadas junto com terminate(failure). Isso é inesperado. O feedback de falha ocorrerá após estas ferramentas.")

        if self._pending_script_after_dependency and self.tool_calls:
            last_tool_response = next((msg for msg in reversed(self.memory.messages) if msg.role == Role.TOOL and msg.tool_call_id == self.tool_calls[0].id), None)
            dependency_succeeded_and_file_generated = False
            expected_generated_file_name = None
            if self._original_tool_call_for_pending_script:
                try:
                    original_args = json.loads(self._original_tool_call_for_pending_script.function.arguments)
                    original_script_path = original_args.get("file_path")
                    if original_script_path:
                        original_script_analysis = await self._analyze_python_script(original_script_path)
                        if original_script_analysis.get("inputs"):
                            expected_generated_file_name = original_script_analysis["inputs"][0]
                except Exception as e_inner_analysis:
                    logger.error(f"Erro ao reanalisar script original para nome de arquivo esperado: {e_inner_analysis}")

            if last_tool_response and isinstance(last_tool_response.content, str) and \
               any(err_keyword in last_tool_response.content.lower() for err_keyword in ["error", "traceback", "failed", "exception"]):
                logger.warning(f"Script de dependência parece ter falhado. Resposta: {last_tool_response.content}")
                self.memory.add_message(Message.assistant_message(
                    f"O script que tentei executar como dependência ('{self.tool_calls[0].function.name}') parece ter falhado em gerar o arquivo necessário para '{os.path.basename(self._pending_script_after_dependency)}'. Detalhes do erro: {last_tool_response.content}. Não tentarei executar o script pendente."
                ))
            elif not expected_generated_file_name:
                logger.warning("Não foi possível determinar o nome do arquivo esperado da dependência. Assumindo falha na geração.")
                self.memory.add_message(Message.assistant_message(
                    f"Não consegui determinar qual arquivo o script de dependência deveria gerar para '{os.path.basename(self._pending_script_after_dependency)}'. Não tentarei executar o script pendente."
                ))
            else:
                try:
                    expected_file_path = str(config.workspace_root / expected_generated_file_name)
                    editor = self.available_tools.get_tool(StrReplaceEditor().name)
                    await editor.execute(command="view", path=expected_file_path)
                    logger.info(f"Arquivo esperado '{expected_generated_file_name}' gerado com sucesso pela dependência.")
                    dependency_succeeded_and_file_generated = True
                except ToolError:
                    logger.warning(f"Script de dependência executado, mas o arquivo esperado '{expected_generated_file_name}' NÃO foi encontrado.")
                    self.memory.add_message(Message.assistant_message(
                        f"O script de dependência foi executado, mas o arquivo esperado '{expected_generated_file_name}' para '{os.path.basename(self._pending_script_after_dependency)}' não foi encontrado. Não tentarei executar o script pendente."
                    ))
                except Exception as e_check:
                    logger.error(f"Erro ao verificar arquivo gerado pela dependência '{expected_generated_file_name}': {e_check}")
                    self.memory.add_message(Message.assistant_message(
                        f"Ocorreu um erro ao verificar se o arquivo esperado '{expected_generated_file_name}' foi gerado. Não tentarei executar o script pendente."
                    ))

            if dependency_succeeded_and_file_generated:
                logger.info(f"Script de dependência concluído e arquivo gerado. Tentando executar o script pendente: {self._pending_script_after_dependency}")
                self.memory.add_message(Message.assistant_message(
                    f"A execução do script de dependência e a geração do arquivo '{expected_generated_file_name}' parecem ter sido bem-sucedidas. Agora vou tentar executar o script original: {os.path.basename(self._pending_script_after_dependency)}."
                ))
                if self._original_tool_call_for_pending_script:
                    self.tool_calls = [self._original_tool_call_for_pending_script]
                else:
                    logger.error("Não foi possível encontrar a tool_call original para o script pendente.")
                    self.tool_calls = []
                self._pending_script_after_dependency = None
                self._original_tool_call_for_pending_script = None
            else:
                self._pending_script_after_dependency = None
                self._original_tool_call_for_pending_script = None
                self.tool_calls = []

        if self.tool_calls and not self._pending_script_after_dependency:
            tool_call_to_check = self.tool_calls[0]
            required_file = None
            script_to_run_if_dependency_succeeds = None

            if tool_call_to_check.function.name in [SandboxPythonExecutor().name, PythonExecute().name] or \
               (tool_call_to_check.function.name == Bash().name and "python" in tool_call_to_check.function.arguments):
                try:
                    args = json.loads(tool_call_to_check.function.arguments)
                    script_path_from_args = args.get("file_path")
                    if not script_path_from_args and tool_call_to_check.function.name == Bash().name:
                        command_str = args.get("command", "")
                        match = re.search(r"python\d*\s+([^\s]+\.py)", command_str)
                        if match: script_path_from_args = match.group(1)
                        if script_path_from_args and not os.path.isabs(script_path_from_args):
                            script_path_from_args = str(config.workspace_root / script_path_from_args)

                    script_to_run_if_dependency_succeeds = script_path_from_args
                    if script_to_run_if_dependency_succeeds:
                        logger.info(f"Analisando inputs para o script planejado: {script_to_run_if_dependency_succeeds}")
                        script_analysis = await self._analyze_python_script(script_path_from_args)
                        if script_analysis.get("inputs"):
                            for inp_file_name in script_analysis["inputs"]:
                                expected_input_path = str(config.workspace_root / inp_file_name)
                                try:
                                    editor = self.available_tools.get_tool(StrReplaceEditor().name)
                                    await editor.execute(command="view", path=expected_input_path)
                                    logger.info(f"Arquivo de input '{expected_input_path}' para '{script_to_run_if_dependency_succeeds}' encontrado.")
                                except ToolError:
                                    logger.info(f"Arquivo de input '{expected_input_path}' para '{script_to_run_if_dependency_succeeds}' NÃO encontrado. Iniciando análise de dependência.")
                                    required_file = inp_file_name
                                    break
                        else:
                            logger.info(f"Nenhum input declarado encontrado para {script_to_run_if_dependency_succeeds} na análise.")
                except Exception as e:
                    logger.error(f"Erro ao analisar argumentos da tool call para dependências: {e}")

            if required_file and script_to_run_if_dependency_succeeds:
                logger.info(f"Arquivo '{required_file}' necessário para '{script_to_run_if_dependency_succeeds}' está faltando. Analisando workspace...")
                workspace_analysis = await self._analyze_workspace()
                found_generating_script = None
                for gen_script_name, analysis_info in workspace_analysis.items():
                    if required_file in analysis_info.get("outputs", []):
                        if os.path.basename(gen_script_name) == os.path.basename(script_to_run_if_dependency_succeeds):
                            logger.info(f"Script '{gen_script_name}' parece gerar seu próprio input '{required_file}'. Não considerar como dependência.")
                            continue
                        found_generating_script = gen_script_name
                        break
                if found_generating_script:
                    self.memory.add_message(Message.assistant_message(
                        f"O arquivo '{required_file}' necessário para '{os.path.basename(script_to_run_if_dependency_succeeds)}' não foi encontrado. "
                        f"Verifiquei que '{os.path.basename(found_generating_script)}' pode gerá-lo. Tentarei executar '{os.path.basename(found_generating_script)}' primeiro."
                    ))
                    self._pending_script_after_dependency = script_to_run_if_dependency_succeeds
                    self._original_tool_call_for_pending_script = tool_call_to_check
                    new_tool_call_args = {"file_path": str(config.workspace_root / found_generating_script)}
                    self.tool_calls = [ToolCall(
                        id=str(uuid.uuid4()),
                        function=FunctionCall(name=SandboxPythonExecutor().name, arguments=json.dumps(new_tool_call_args))
                    )]
                    logger.info(f"Execução de '{os.path.basename(script_to_run_if_dependency_succeeds)}' adiada. Executando dependência '{os.path.basename(found_generating_script)}' primeiro.")
                else:
                    self.memory.add_message(Message.assistant_message(
                        f"O arquivo '{required_file}' necessário para '{os.path.basename(script_to_run_if_dependency_succeeds)}' não foi encontrado, e não identifiquei um script no workspace que o gere. "
                        "Vou precisar que você forneça este arquivo ou um script para gerá-lo."
                    ))
                    self.tool_calls = []
                    logger.info(f"Nenhum script gerador encontrado para '{required_file}'. O LLM deverá usar AskHuman.")
        return result

    async def _analyze_python_script(self, script_path: str, script_content: Optional[str] = None) -> Dict[str, Any]:
        logger.info(f"Analisando script Python: {script_path}")
        analysis = {"inputs": [], "outputs": [], "libraries": []}

        if not script_content:
            try:
                editor_tool = self.available_tools.get_tool(StrReplaceEditor().name)
                if not editor_tool:
                    logger.error("Ferramenta StrReplaceEditor não encontrada para _analyze_python_script.")
                    return analysis
                script_content_result = await editor_tool.execute(command="view", path=script_path)
                if isinstance(script_content_result, str):
                    script_content = script_content_result
                else:
                    logger.error(f"Falha ao ler o conteúdo de {script_path} para análise: {script_content_result}")
                    return analysis
            except ToolError as e:
                logger.error(f"ToolError ao ler {script_path} para análise: {e}")
                return analysis
            except Exception as e:
                logger.error(f"Erro inesperado ao ler {script_path} para análise: {e}")
                return analysis

        if not script_content:
            return analysis

        input_patterns = [
            r"pd\.read_csv\s*\(\s*['\"]([^'\"]+)['\"]",
            r"pd\.read_excel\s*\(\s*['\"]([^'\"]+)['\"]",
            r"open\s*\(\s*['\"]([^'\"]+)['\"]\s*,\s*['\"]r[^'\"]*['\"]",
            r"json\.load\s*\(\s*open\s*\(\s*['\"]([^'\"]+)['\"]",
            r"np\.load\s*\(\s*['\"]([^'\"]+)['\"]",
        ]
        for pattern in input_patterns:
            for match in re.finditer(pattern, script_content):
                analysis["inputs"].append(os.path.basename(match.group(1)))

        output_patterns = [
            r"df\.to_csv\s*\(\s*['\"]([^'\"]+)['\"]",
            r"df\.to_excel\s*\(\s*['\"]([^'\"]+)['\"]",
            r"open\s*\(\s*['\"]([^'\"]+)['\"]\s*,\s*['\"]w[^'\"]*['\"]",
            r"open\s*\(\s*['\"]([^'\"]+)['\"]\s*,\s*['\"]a[^'\"]*['\"]",
            r"json\.dump\s*\(.*,\s*open\s*\(\s*['\"]([^'\"]+)['\"]",
            r"plt\.savefig\s*\(\s*['\"]([^'\"]+)['\"]",
            r"np\.save\s*\(\s*['\"]([^'\"]+)['\"]",
        ]
        for pattern in output_patterns:
            for match in re.finditer(pattern, script_content):
                analysis["outputs"].append(os.path.basename(match.group(1)))

        library_patterns = [
            r"^\s*import\s+([a-zA-Z0-9_]+)",
            r"^\s*from\s+([a-zA-Z0-9_]+)\s+import"
        ]
        for pattern in library_patterns:
            for match in re.finditer(pattern, script_content, re.MULTILINE):
                lib_name = match.group(1)
                if lib_name not in analysis["libraries"]:
                    analysis["libraries"].append(lib_name)

        analysis["inputs"] = sorted(list(set(analysis["inputs"])))
        analysis["outputs"] = sorted(list(set(analysis["outputs"])))
        analysis["libraries"] = sorted(list(set(analysis["libraries"])))

        logger.info(f"Análise de {script_path}: Inputs: {analysis['inputs']}, Outputs: {analysis['outputs']}, Bibliotecas: {analysis['libraries']}")
        return analysis

    async def _analyze_workspace(self) -> Dict[str, Dict[str, Any]]:
        logger.info("Analisando scripts Python no workspace...")
        if self._workspace_script_analysis_cache:
             logger.info("Retornando análise de workspace do cache.")
             return self._workspace_script_analysis_cache

        workspace_scripts_analysis: Dict[str, Dict[str, Any]] = {}
        editor_tool = self.available_tools.get_tool(StrReplaceEditor().name)
        if not editor_tool:
            logger.error("Ferramenta StrReplaceEditor não encontrada para _analyze_workspace.")
            return workspace_scripts_analysis

        try:
            workspace_path_str = str(config.workspace_root)
            dir_listing_result = await editor_tool.execute(command="view", path=workspace_path_str)

            if isinstance(dir_listing_result, str):
                python_files = [line.strip() for line in dir_listing_result.splitlines() if line.strip().endswith(".py")]
                logger.info(f"Scripts Python encontrados no workspace ({workspace_path_str}): {python_files}")
                for script_name in python_files:
                    full_script_path = str(config.workspace_root / script_name)
                    workspace_scripts_analysis[script_name] = await self._analyze_python_script(full_script_path)
            else:
                logger.error(f"Falha ao listar arquivos do workspace para análise: {dir_listing_result}")

        except ToolError as e:
            logger.error(f"ToolError ao listar arquivos do workspace para análise: {e}")
        except Exception as e:
            logger.error(f"Erro inesperado ao analisar workspace: {e}")

        self._workspace_script_analysis_cache = workspace_scripts_analysis
        return workspace_scripts_analysis

    async def _initiate_sandbox_script_cancellation(self):
        """Tenta ler um PID do arquivo de PID rastreado e enviar um sinal SIGTERM para ele no sandbox."""
        if not self._current_sandbox_pid_file:
            logger.warning("_initiate_sandbox_script_cancellation chamado sem _current_sandbox_pid_file definido.")
            return

        if self._current_sandbox_pid is None:
            try:
                pid_str = await SANDBOX_CLIENT.read_file(self._current_sandbox_pid_file)
                pid = int(pid_str.strip())
                self._current_sandbox_pid = pid
                logger.info(f"PID {pid} lido com sucesso de {self._current_sandbox_pid_file}")
            except FileNotFoundError:
                logger.warning(f"Arquivo PID {self._current_sandbox_pid_file} não encontrado. O script pode já ter terminado.")
                self.memory.add_message(Message.assistant_message("Não foi possível encontrar o arquivo de PID para cancelamento; o script pode já ter terminado."))
                # Tenta limpar o registro do arquivo PID inexistente chamando o helper de limpeza existente
                # Isso também limpará os atributos relacionados se o ID da chamada de ferramenta atual corresponder.
                # No entanto, neste estágio, a chamada de ferramenta ainda não "terminou", então a limpeza direta é melhor.
                if hasattr(self, '_cleanup_sandbox_file') and callable(getattr(self, '_cleanup_sandbox_file')):
                    # Chama a limpeza principal para este caminho de arquivo que também deve limpar atributos
                     await self._cleanup_sandbox_file(self._current_sandbox_pid_file) # Isso registrará seu próprio sucesso/falha
                # Limpa explicitamente os atributos aqui porque o script é considerado desaparecido ou seu estado desconhecido.
                self._current_sandbox_pid_file = None
                self._current_script_tool_call_id = None
                self._current_sandbox_pid = None
                return
            except (ValueError, TypeError) as e:
                logger.error(f"Conteúdo inválido no arquivo PID {self._current_sandbox_pid_file}: {pid_str if 'pid_str' in locals() else 'conteúdo desconhecido'}. Erro: {e}")
                self.memory.add_message(Message.assistant_message(f"Conteúdo inválido no arquivo de PID ({self._current_sandbox_pid_file}). Não é possível cancelar."))
                if hasattr(self, '_cleanup_sandbox_file') and callable(getattr(self, '_cleanup_sandbox_file')):
                     await self._cleanup_sandbox_file(self._current_sandbox_pid_file)
                self._current_sandbox_pid_file = None
                self._current_script_tool_call_id = None
                self._current_sandbox_pid = None
                return
            except Exception as e: # Captura outros erros do SANDBOX_CLIENT como problemas de permissão ou sandbox inativo
                logger.error(f"Erro ao ler arquivo PID {self._current_sandbox_pid_file}: {e}")
                self.memory.add_message(Message.assistant_message(f"Erro ao ler o arquivo de PID para cancelamento: {e}"))
                # Não limpe _current_sandbox_pid_file aqui, pois o arquivo ainda pode existir, apenas ilegível temporariamente.
                # A chamada de ferramenta original ainda pode ser concluída e acionar a limpeza adequada através do bloco finally de execute_tool.
                return

        if self._current_sandbox_pid is not None:
            try:
                kill_command = f"kill -SIGTERM {self._current_sandbox_pid}"
                logger.info(f"Tentando executar comando kill no sandbox: {kill_command}")
                # Adiciona mensagem antes de enviar kill, para que o usuário veja mesmo se o agente/sandbox tiver problemas durante o comando
                self.memory.add_message(Message.assistant_message(f"Enviando sinal de cancelamento (SIGTERM) para o processo {self._current_sandbox_pid} no sandbox..."))
                result = await SANDBOX_CLIENT.run_command(kill_command, timeout=10) # Usando SIGTERM

                if result.get("exit_code") == 0:
                    logger.info(f"SIGTERM enviado com sucesso para PID {self._current_sandbox_pid}. Saída stdout do comando kill: '{result.get('stdout','').strip()}', stderr: '{result.get('stderr','').strip()}'")
                    # Mensagem do usuário para envio de sinal bem-sucedido já foi adicionada.
                else:
                    # Isso pode acontecer se o processo já terminou entre a leitura do PID e o comando kill.
                    logger.warning(f"Comando kill para PID {self._current_sandbox_pid} falhou ou PID não encontrado. Código de saída: {result.get('exit_code')}. Stderr: '{result.get('stderr','').strip()}'")
                    # self.memory.add_message(Message.assistant_message(f"Falha ao enviar sinal de cancelamento para o script (PID: {self._current_sandbox_pid}), ou o script já havia terminado. Detalhes: {result.get('stderr','').strip()}"))
                    # Não há necessidade de outra mensagem se a anterior indicou uma tentativa. O log é suficiente.
            except Exception as e:
                logger.error(f"Exceção ao tentar matar PID {self._current_sandbox_pid}: {e}")
                self.memory.add_message(Message.assistant_message(f"Erro ao tentar cancelar o script (PID: {self._current_sandbox_pid}): {e}"))
        # Conforme o plano, não limpe as informações do PID aqui; isso é tratado pelo bloco finally de ToolCallAgent.execute_tool.

    async def _cleanup_sandbox_file(self, file_path_in_sandbox: str):
        """Auxiliar para remover um arquivo do sandbox."""
        if not file_path_in_sandbox:
            return
        try:
            logger.info(f"Tentando limpar arquivo do sandbox: {file_path_in_sandbox}")
            # Garante que SANDBOX_CLIENT está disponível e run_command é awaitable
            cleanup_result = await SANDBOX_CLIENT.run_command(f"rm -f {file_path_in_sandbox}", timeout=10)
            if cleanup_result.get("exit_code") != 0:
                logger.warning(f"Falha ao limpar arquivo do sandbox '{file_path_in_sandbox}'. Erro: {cleanup_result.get('stderr')}")
            else:
                logger.info(f"Arquivo do sandbox limpo com sucesso: {file_path_in_sandbox}")
        except Exception as e:
            logger.error(f"Exceção durante a limpeza do arquivo do sandbox para '{file_path_in_sandbox}': {e}")

    async def periodic_user_check_in(self, is_final_check: bool = False, is_failure_scenario: bool = False) -> bool:
        user_interaction_tool_name = AskHuman().name
        if user_interaction_tool_name not in self.available_tools.tool_map:
            logger.warning(f"Ferramenta de interação com o usuário '{user_interaction_tool_name}' não disponível. Continuando execução.")
            self.memory.add_message(Message.system_message(f"Interação periódica com usuário pulada: ferramenta '{user_interaction_tool_name}' não encontrada."))
            return True

        checklist_content_str = "Checklist não encontrado ou vazio."
        checklist_path = str(config.workspace_root / "checklist_principal_tarefa.md")
        local_file_op = LocalFileOperator()
        try:
            checklist_content_str = await local_file_op.read_file(checklist_path)
            if not checklist_content_str.strip():
                checklist_content_str = "Checklist encontrado, mas está vazio."
            logger.info(f"Conteúdo do checklist lido localmente para autoanálise: {checklist_content_str[:200]}...")
        except ToolError as e_tool_error:
            logger.info(f"Checklist '{checklist_path}' não encontrado (ou erro ao ler localmente) para autoanálise: {str(e_tool_error)}. Usando mensagem padrão.")
        except Exception as e_checklist:
            logger.error(f"Erro inesperado ao ler checklist localmente para autoanálise: {str(e_checklist)}")
            checklist_content_str = f"Erro inesperado ao ler checklist: {str(e_checklist)}"

        prompt_messages_list = [Message(role=Role.SYSTEM, content=self.system_prompt)]
        num_messages_for_context = 7
        mensagens_recentes_raw = self.memory.messages[-num_messages_for_context:]
        
        present_tool_response_ids = set()
        for msg_scan_tool_responses in mensagens_recentes_raw:
            if msg_scan_tool_responses.role == Role.TOOL and hasattr(msg_scan_tool_responses, 'tool_call_id') and msg_scan_tool_responses.tool_call_id:
                present_tool_response_ids.add(msg_scan_tool_responses.tool_call_id)

        final_filtered_messages: List[Message] = []
        assistant_tool_call_map: Dict[str, int] = {}
        for i, msg_map_assistant in enumerate(mensagens_recentes_raw):
            if msg_map_assistant.role == Role.ASSISTANT and msg_map_assistant.tool_calls:
                for tc_map in msg_map_assistant.tool_calls:
                    assistant_tool_call_map[tc_map.id] = i

        for i, msg_original in enumerate(mensagens_recentes_raw):
            msg = msg_original.model_copy(deep=True)

            if msg.role == Role.ASSISTANT and msg.tool_calls:
                all_tool_calls_have_responses = True
                temp_tool_calls_for_current_assistant_msg = []

                for tc_assistant in msg.tool_calls:
                    if tc_assistant.id not in present_tool_response_ids:
                        all_tool_calls_have_responses = False
                    else:
                        temp_tool_calls_for_current_assistant_msg.append(tc_assistant)

                if not all_tool_calls_have_responses:
                    msg.tool_calls = None
                elif not temp_tool_calls_for_current_assistant_msg:
                    msg.tool_calls = None
            elif msg.role == Role.TOOL:
                if not (hasattr(msg, 'tool_call_id') and msg.tool_call_id and msg.tool_call_id in assistant_tool_call_map):
                    continue
            final_filtered_messages.append(msg)
        
        prompt_messages_list.extend(final_filtered_messages)
        
        internal_prompt_text = INTERNAL_SELF_ANALYSIS_PROMPT_TEMPLATE.format(
            X=num_messages_for_context, 
            checklist_content=checklist_content_str
        )
        prompt_messages_list.append(Message(role=Role.USER, content=internal_prompt_text))

        relatorio_autoanalise = "Não foi possível gerar o relatório de autoanálise devido a um erro interno."
        try:
            logger.info("Iniciando chamada LLM interna para autoanálise...")
            if hasattr(self, 'llm') and self.llm:
                 relatorio_autoanalise = await self.llm.ask(messages=prompt_messages_list, stream=False) 
                 logger.info(f"Relatório de autoanálise recebido do LLM: {relatorio_autoanalise[:300]}...")
            else:
                logger.error("Instância LLM (self.llm) não disponível para autoanálise.")
                # Define um relatório padrão se o LLM não estiver disponível, para não quebrar o fluxo
                relatorio_autoanalise = "Autoanálise não disponível (LLM offline). Progresso conforme o último ciclo."
        except Exception as e_llm_call:
            logger.error(f"Erro durante chamada LLM interna para autoanálise: {e_llm_call}")
            relatorio_autoanalise = f"Não foi possível gerar o relatório de autoanálise devido a um erro: {e_llm_call}"
        
        pergunta = ""
        if is_failure_scenario:
            last_llm_thought = ""
            if self.memory.messages and self.memory.messages[-1].role == Role.ASSISTANT:
                last_llm_thought = self.memory.messages[-1].content
            error_details_for_prompt = f"Detalhes do erro (conforme meu último pensamento): {last_llm_thought}" if last_llm_thought else "Não consegui obter detalhes específicos do erro do meu processamento interno."
            pergunta = (
                f"Encontrei um problema que me impede de continuar a tarefa como planejado.\n"
                f"Relatório de Autoanálise (sobre a falha):\n{relatorio_autoanalise}\n\n"
                f"{error_details_for_prompt}\n\n"
                f"Você gostaria que eu finalizasse a tarefa agora devido a esta dificuldade?\n\n"
                f"Por favor, responda com:\n"
                f"- 'sim, finalizar' (para encerrar a tarefa com falha)\n"
                f"- 'não, tentar outra abordagem: [suas instruções]' (se você tiver uma sugestão ou quiser que eu tente algo diferente)"
            )
        elif is_final_check:
            pergunta = (
                f"Todos os itens do checklist foram concluídos. Aqui está meu relatório de autoanálise final:\n{relatorio_autoanalise}\n\n"
                f"Você está satisfeito com o resultado e deseja que eu finalize a tarefa?\n\n"
                f"Por favor, responda com:\n"
                f"- 'sim' (para finalizar a tarefa com sucesso)\n"
                f"- 'revisar: [suas instruções para revisão]' (se algo precisa ser ajustado antes de finalizar)"
            )
        else:
            pergunta = (
                f"Aqui está meu relatório de autoanálise e planejamento:\n{relatorio_autoanalise}\n\n"
                f"Considerando isso, completei um ciclo de {self.max_steps} etapas (total de etapas realizadas: {self.current_step}).\n"
                f"Você quer que eu continue por mais {self.max_steps} etapas (possivelmente seguindo o plano sugerido, se houver)? Ou você prefere parar ou me dar novas instruções?\n\n"
                f"Por favor, responda com:\n"
                f"- 'continuar' (para prosseguir por mais {self.max_steps} etapas)\n"
                f"- 'parar' (para encerrar a tarefa atual)\n"
                f"- 'mudar: [suas novas instruções]' (para fornecer uma nova direção)"
            )
        
        # Verifica script cancelável antes de pedir entrada do usuário no caso geral
        if not is_failure_scenario and not is_final_check:
            if hasattr(self, '_current_sandbox_pid_file') and self._current_sandbox_pid_file:
                logger.info(f"Pausa solicitada pelo usuário. Script atualmente em execução com arquivo PID: {self._current_sandbox_pid_file}. Tentando cancelamento.")
                # Assumindo que _initiate_sandbox_script_cancellation será um método assíncrono
                # Idealmente, também deveria adicionar uma mensagem à memória sobre seu resultado.
                # Por enquanto, adicionamos uma mensagem genérica aqui.
                self.memory.add_message(Message.assistant_message("Tentativa de cancelamento do script em execução no sandbox devido à solicitação de pausa..."))
                if hasattr(self, '_initiate_sandbox_script_cancellation') and callable(getattr(self, '_initiate_sandbox_script_cancellation')):
                    await self._initiate_sandbox_script_cancellation()
                else:
                    logger.warning("Método _initiate_sandbox_script_cancellation não encontrado, não é possível cancelar script.")
                    self.memory.add_message(Message.assistant_message("AVISO: Funcionalidade de cancelamento de script não implementada neste agente."))

        logger.info(f"Manus: Solicitando feedback do usuário com prompt: {pergunta[:500]}...")
        self.memory.add_message(Message.assistant_message(content=pergunta))

        user_response_text = ""
        user_response_content_for_memory = ""
        try:
            tool_instance = self.available_tools.get_tool(user_interaction_tool_name)
            if tool_instance:
                user_response_content_from_tool = await tool_instance.execute(inquire=pergunta)
                if isinstance(user_response_content_from_tool, str):
                    user_response_content_for_memory = user_response_content_from_tool
                    user_response_text = user_response_content_from_tool.strip().lower()
                    self.memory.add_message(Message.user_message(content=user_response_content_for_memory))
                else:
                    logger.warning(f"Resposta inesperada da ferramenta {user_interaction_tool_name}: {user_response_content_from_tool}")
                    user_response_content_for_memory = str(user_response_content_from_tool)
                    user_response_text = ""
                    self.memory.add_message(Message.user_message(content=user_response_content_for_memory))
            else:
                logger.error(f"Falha ao obter instância da ferramenta {user_interaction_tool_name} novamente.")
                return True
        except Exception as e:
            logger.error(f"Erro ao usar a ferramenta '{user_interaction_tool_name}': {e}")
            self.memory.add_message(Message.system_message(f"Erro durante interação periódica com usuário: {e}. Continuando execução."))
            return True

        if is_failure_scenario:
            if user_response_text == "sim, finalizar":
                self.memory.add_message(Message.assistant_message("Entendido. Vou finalizar a tarefa agora devido à falha."))
                self.tool_calls = [ToolCall(id=str(uuid.uuid4()), function=FunctionCall(name=Terminate().name, arguments='{"status": "failure", "message": "Usuário consentiu finalizar devido a falha irrecuperável."}'))]
                self.state = AgentState.TERMINATED
                self._just_resumed_from_feedback = False
                return False
            elif user_response_text.startswith("não, tentar outra abordagem:"):
                nova_instrucao = user_response_content_for_memory.replace("não, tentar outra abordagem:", "").strip()
                logger.info(f"Manus: Usuário forneceu novas instruções após falha: {nova_instrucao}")
                self.memory.add_message(Message.assistant_message(f"Entendido. Vou tentar a seguinte abordagem: {nova_instrucao}"))
                self._just_resumed_from_feedback = True
                return True
            else:
                logger.info(f"Manus: Usuário forneceu entrada não reconhecida ('{user_response_text}') durante verificação de falha. Solicitando novamente.")
                self.memory.add_message(Message.assistant_message(f"Não entendi sua resposta ('{user_response_content_for_memory}'). Por favor, use 'sim, finalizar' ou 'não, tentar outra abordagem: [instruções]'."))
                self._just_resumed_from_feedback = True
                return True
        elif is_final_check:
            if user_response_text == "sim":
                self.memory.add_message(Message.assistant_message("Ótimo! Vou finalizar a tarefa agora com sucesso."))
                self.tool_calls = [ToolCall(id=str(uuid.uuid4()), function=FunctionCall(name=Terminate().name, arguments='{"status": "success", "message": "Tarefa concluída com sucesso com aprovação do usuário."}'))]
                self.state = AgentState.TERMINATED
                self._just_resumed_from_feedback = False
                return False # Stop execution, will be terminated by main loop
            elif user_response_text.startswith("revisar:"):
                nova_instrucao = user_response_content_for_memory.replace("revisar:", "").strip()
                logger.info(f"Manus: Usuário forneceu instruções para revisão final: {nova_instrucao}")
                self.memory.add_message(Message.assistant_message(f"Entendido. Vou revisar com base nas suas instruções: {nova_instrucao}"))
                self._new_task_directive_received = False # Explicitly false, it's a revision
                self.state = AgentState.RUNNING # Continue with the current task
                self._just_resumed_from_feedback = True
                return False # Return False to allow BaseAgent.run to call think()
            else: # Unrecognized response during final check
                logger.info(f"Manus: Entrada não reconhecida ('{user_response_text}') durante verificação final. Classificando intenção...")
                history_for_classification = "\n".join([f"{msg.role.value}: {msg.content}" for msg in self.memory.messages[-3:]])

                classification, summary = await self._classify_user_directive(
                    user_directive=user_response_content_for_memory, # Usar o conteúdo original
                    checklist_content=checklist_content_str, # Já carregado para autoanálise
                    conversation_history=history_for_classification
                )

                if classification == "A":
                    logger.info("Classificado como TAREFA NOVA (após verificação final). Resetando checklist e current_step.")
                    self.memory.add_message(Message.assistant_message(
                        f"Entendido. Iniciando uma nova tarefa: '{summary if summary else user_response_content_for_memory}'. Vou resetar o checklist anterior."
                    ))
                    self._new_task_directive_received = True
                    self.current_step = 0
                elif classification == "B":
                    logger.info("Classificado como MODIFICAÇÃO/CONTINUAÇÃO (após verificação final). Mantendo checklist.")
                    self.memory.add_message(Message.assistant_message(
                        f"Entendido. Vou incorporar suas modificações/instruções à tarefa atual: '{summary if summary else user_response_content_for_memory}'."
                    ))
                    self._new_task_directive_received = False
                else: # classification == "C" or fallback
                    logger.info("Classificado como ESCLARECIMENTO/PERGUNTA ou fallback (após verificação final). Mantendo checklist.")
                    self.memory.add_message(Message.assistant_message(
                        f"Entendido. Processando sua pergunta/esclarecimento: '{summary if summary else user_response_content_for_memory}'."
                    ))
                    self._new_task_directive_received = False

                self.state = AgentState.RUNNING
                self._just_resumed_from_feedback = True
                return False # Sempre retorna False para que think() seja chamado
        else: # Not a final check (normal periodic check-in)
            if user_response_text == "parar":
                self.state = AgentState.USER_HALTED
                self._just_resumed_from_feedback = False
                return False # Stop execution
            elif user_response_text.startswith("mudar:"):
                nova_instrucao = user_response_content_for_memory.replace("mudar:", "").strip()
                logger.info(f"Manus: Usuário forneceu novas instruções (via 'mudar:'): {nova_instrucao}")
                self.memory.add_message(Message.assistant_message(f"Entendido. Vou seguir suas novas instruções: {nova_instrucao}"))
                self._new_task_directive_received = True
                self.state = AgentState.RUNNING
                self._just_resumed_from_feedback = True
                return False
            elif user_response_text == "continuar":
                logger.info("Manus: Usuário escolheu CONTINUAR execução.")
                self.memory.add_message(Message.assistant_message("Entendido. Continuando com a tarefa."))
                self._just_resumed_from_feedback = True
                return True # Continue execution by returning True to should_request_feedback
            else: # Unrecognized response during normal check-in
                logger.info(f"Manus: Entrada não reconhecida ('{user_response_text}') durante check-in periódico. Classificando intenção...")

                # Preparar contexto para classificação
                history_for_classification = "\n".join([f"{msg.role.value}: {msg.content}" for msg in self.memory.messages[-3:]]) # Últimas 3 mensagens

                classification, summary = await self._classify_user_directive(
                    user_directive=user_response_content_for_memory, # Usar o conteúdo original
                    checklist_content=checklist_content_str, # Já carregado para autoanálise
                    conversation_history=history_for_classification
                )

                if classification == "A":
                    logger.info("Classificado como TAREFA NOVA. Resetando checklist e current_step.")
                    self.memory.add_message(Message.assistant_message(
                        f"Entendido. Iniciando uma nova tarefa: '{summary if summary else user_response_content_for_memory}'. Vou resetar o checklist anterior."
                    ))
                    self._new_task_directive_received = True
                    self.current_step = 0 # Força o reset do checklist e reinício da contagem de passos no think()
                elif classification == "B":
                    logger.info("Classificado como MODIFICAÇÃO/CONTINUAÇÃO. Mantendo checklist.")
                    self.memory.add_message(Message.assistant_message(
                        f"Entendido. Vou continuar a tarefa atual com as seguintes modificações/instruções: '{summary if summary else user_response_content_for_memory}'."
                    ))
                    self._new_task_directive_received = False
                else: # classification == "C" or fallback
                    logger.info("Classificado como ESCLARECIMENTO/PERGUNTA ou fallback. Mantendo checklist.")
                    self.memory.add_message(Message.assistant_message(
                        f"Entendido. Processando sua pergunta/esclarecimento: '{summary if summary else user_response_content_for_memory}'."
                    ))
                    self._new_task_directive_received = False

                self.state = AgentState.RUNNING
                self._just_resumed_from_feedback = True
                return False # Sempre retorna False para que think() seja chamado
>>>>>>> 7db2e018
<|MERGE_RESOLUTION|>--- conflicted
+++ resolved
@@ -98,76 +98,84 @@
     special_tool_names: list[str] = Field(default_factory=lambda: [Terminate().name.lower(), AskHuman().name.lower()])
     browser_context_helper: Optional[BrowserContextHelper] = None
 
-<<<<<<< HEAD
-    # _MAX_SELF_CORRECTION_ATTEMPTS_PER_STEP e _current_self_correction_attempts são herdados de ToolCallAgent
-
-    def __init__(self, event_bus: RedisEventBus, **data):
-        super().__init__(event_bus=event_bus, **data)
-        self._mcp_clients = MCPClients()
-        self._checklist_manager = ChecklistManager(checklist_filename=f"manus_internal_checklist_{self.current_subtask_id or 'default'}.md")
-
-        self.available_tools = ToolCollection() # Começar com coleção vazia e adicionar
-        self.available_tools.add_tools(
-            PythonExecute(),
-            BrowserUseTool(),
-            StrReplaceEditor(),
-            AskHuman(),
-            Terminate(), # Adicionar Terminate explicitamente aqui também
-            Bash(),
-            SandboxPythonExecutor(),
-            ReadFileContentTool(),
-            ViewChecklistTool(),
-            AddChecklistTaskTool(),
-            UpdateChecklistTaskTool(),
-            ResetCurrentTaskChecklistTool(),
-            CheckFileExistenceTool(),
-            ListFilesTool(),
-            ExecuteBackgroundProcessTool(),
-            CheckProcessStatusTool(),
-            GetProcessOutputTool(),
-            # Adicionar ferramentas de edição de código que estavam em ToolCallAgent
-            FormatPythonCode(), ReplaceCodeBlock(), ApplyDiffPatch(), ASTRefactorTool()
+  def __init__(self, event_bus: RedisEventBus, **data):
+    super().__init__(event_bus=event_bus, **data)
+    self._mcp_clients = MCPClients()
+    self._checklist_manager = ChecklistManager(
+        checklist_filename=f"manus_internal_checklist_{self.current_subtask_id or 'default'}.md"
+    )
+
+    self.available_tools = ToolCollection()  # começar vazio e depois adicionar
+    self.available_tools.add_tools(
+        PythonExecute(),
+        BrowserUseTool(),
+        StrReplaceEditor(),
+        AskHuman(),
+        Terminate(),
+        Bash(),
+        SandboxPythonExecutor(),
+        ReadFileContentTool(),
+        ViewChecklistTool(),
+        AddChecklistTaskTool(),
+        UpdateChecklistTaskTool(),
+        ResetCurrentTaskChecklistTool(),
+        CheckFileExistenceTool(),
+        ListFilesTool(),
+        ExecuteBackgroundProcessTool(),
+        CheckProcessStatusTool(),
+        GetProcessOutputTool(),
+        FormatPythonCode(),
+        ReplaceCodeBlock(),
+        ApplyDiffPatch(),
+        ASTRefactorTool(),
+    )
+    self._initialized = False
+
+async def _classify_user_directive(
+    self,
+    user_directive: str,
+    checklist_content: str,
+    conversation_history: str,
+) -> tuple[str, Optional[str]]:
+    """
+    Consulta o LLM para classificar a diretiva do usuário.
+    Retorna uma tupla: (classificação (A, B ou C), resumo opcional).
+    """
+    if not self.llm:
+        logger.error("LLM não disponível para _classify_user_directive.")
+        return "B", "LLM indisponível, assumindo modificação da tarefa atual."
+
+    prompt = PROMPT_CLASSIFY_USER_DIRECTIVE_TEMPLATE.format(
+        checklist_content=checklist_content,
+        conversation_history=conversation_history,
+        user_directive=user_directive,
+    )
+    messages_for_llm = [Message.user_message(prompt)]
+
+    try:
+        response_text = await self.llm.ask(messages=messages_for_llm, stream=False)
+        response_text = response_text.strip()
+
+        classification = "C"  # padrão: necessidade de esclarecimento
+        summary = None
+
+        if response_text:
+            parts = response_text.split("-", 1)
+            classification_char = parts[0].strip().upper()
+            if classification_char in ["A", "B", "C"]:
+                classification = classification_char
+
+            if len(parts) > 1:
+                summary = parts[1].strip()
+
+        logger.info(
+            f"Diretiva do usuário classificada como '{classification}' com resumo: '{summary if summary else 'N/A'}'"
         )
-        self._initialized = False
-=======
-    async def _classify_user_directive(self, user_directive: str, checklist_content: str, conversation_history: str) -> tuple[str, Optional[str]]:
-        """
-        Consulta o LLM para classificar a diretiva do usuário.
-        Retorna uma tupla: (classificação (A, B, ou C), resumo opcional).
-        """
-        if not self.llm:
-            logger.error("LLM não disponível para _classify_user_directive.")
-            return "B", "LLM indisponível, assumindo modificação da tarefa atual." # Fallback seguro
-
-        prompt = PROMPT_CLASSIFY_USER_DIRECTIVE_TEMPLATE.format(
-            checklist_content=checklist_content,
-            conversation_history=conversation_history,
-            user_directive=user_directive
-        )
-        messages_for_llm = [Message.user_message(prompt)] # Pode adicionar system prompt se necessário
-
-        try:
-            response_text = await self.llm.ask(messages=messages_for_llm, stream=False)
-            response_text = response_text.strip()
-
-            classification = "C" # Default to clarification
-            summary = None
-
-            if response_text:
-                parts = response_text.split("-", 1)
-                classification_char = parts[0].strip().upper()
-                if classification_char in ["A", "B", "C"]:
-                    classification = classification_char
-
-                if len(parts) > 1:
-                    summary = parts[1].strip()
-
-            logger.info(f"Diretiva do usuário classificada como '{classification}' com resumo: '{summary if summary else 'N/A'}'")
-            return classification, summary
-        except Exception as e:
-            logger.error(f"Erro ao classificar diretiva do usuário via LLM: {e}")
-            return "B", f"Erro na classificação, assumindo modificação. Detalhe: {e}" # Fallback seguro
->>>>>>> 7db2e018
+        return classification, summary
+    except Exception as e:
+        logger.error(f"Erro ao classificar diretiva do usuário via LLM: {e}")
+        return "B", f"Erro na classificação, assumindo modificação. Detalhe: {e}"
+
 
     def __getstate__(self):
         state = super().__getstate__()
@@ -405,26 +413,7 @@
         if response_stripped.startswith("{") and response_stripped.endswith("}"): return response_stripped
         logger.warning("Nenhum bloco de código JSON encontrado na resposta do LLM para extração.")
         return None
-<<<<<<< HEAD
-    def _build_targeted_analysis_prompt(self, script_content: str, stdout: str, stderr: str, original_task: str) -> str: # ... (como antes) ...
-        return f"Analysis prompt for {original_task}..." # Placeholder
-    async def _analyze_python_script(self, script_path: str, script_content: Optional[str] = None) -> Dict[str, Any]: # ... (como antes) ...
-        return {"inputs": [], "outputs": [], "libraries": []}
-    async def _analyze_workspace(self) -> Dict[str, Dict[str, Any]]: # ... (como antes) ...
-        return {}
-    async def _initiate_sandbox_script_cancellation(self): # ... (como antes) ...
-        pass
-    async def _cleanup_sandbox_file(self, file_path_in_sandbox: str): # ... (como antes) ...
-        pass
-
-# Remover a lógica de `think` de Manus que foi movida para ToolCallAgent ou não é mais necessária.
-# O `think` de Manus agora pode focar em preparar contexto para `super().think()` e
-# em decidir se um `AskHuman` é necessário após as ferramentas planejadas por `super().think()`.
-# A lógica de fallback do sandbox e outras lógicas específicas do Manus podem ser
-# re-integradas como ferramentas ou como parte do `think` do Manus se ele decidir
-# não chamar `super().think()` em certos casos.
-# Por agora, a sobrescrita de `think` e `handle_tool_result` acima é o foco.
-=======
+
 
     def _build_targeted_analysis_prompt(self, script_content: str, stdout: str, stderr: str, original_task: str) -> str:
         """Constrói o prompt para o LLM analisar e sugerir uma correção baseada em ferramenta."""
@@ -1643,4 +1632,3 @@
                 self.state = AgentState.RUNNING
                 self._just_resumed_from_feedback = True
                 return False # Sempre retorna False para que think() seja chamado
->>>>>>> 7db2e018

<<<<<<< HEAD
from typing import Any,List
=======
import json
from typing import Any, Optional
>>>>>>> 7703ea2c

from pydantic import Field

from app.agent.toolcall import ToolCallAgent
from app.logger import logger
from app.prompt.manus import NEXT_STEP_PROMPT, SYSTEM_PROMPT
from app.tool import Terminate, ToolCollection
from app.tool.browser_use_tool import BrowserUseTool
from app.tool.file_saver import FileSaver
from app.tool.python_execute import PythonExecute


class Manus(ToolCallAgent):
    """
    A versatile general-purpose agent that uses planning to solve various tasks.

    This agent extends PlanningAgent with a comprehensive set of tools and capabilities,
    including Python execution, web browsing, file operations, and information retrieval
    to handle a wide range of user requests.
    """

    name: str = "Manus"
    description: str = (
        "A versatile agent that can solve various tasks using multiple tools"
    )

    system_prompt: str = SYSTEM_PROMPT
    next_step_prompt: str = NEXT_STEP_PROMPT

    max_observe: int = 2000
    max_steps: int = 20

    # Add general-purpose tools to the tool collection
    available_tools: ToolCollection = Field(
        default_factory=lambda: ToolCollection(
            PythonExecute(), BrowserUseTool(), FileSaver(), Terminate()
        )
    )

    # Add special_tool_names for this agent
    special_tool_names: List[str] = [Terminate().name]

    async def _handle_special_tool(self, name: str, result: Any, **kwargs):
        if not self._is_special_tool(name):
            return
        else:
            await self.available_tools.get_tool(BrowserUseTool().name).cleanup()
            await super()._handle_special_tool(name, result, **kwargs)

    async def get_browser_state(self) -> Optional[dict]:
        """Get the current browser state for context in next steps."""
        browser_tool = self.available_tools.get_tool(BrowserUseTool().name)
        if not browser_tool:
            return None

        try:
            # Get browser state directly from the tool with no context parameter
            result = await browser_tool.get_current_state()

            if result.error:
                logger.debug(f"Browser state error: {result.error}")
                return None

            # Store screenshot if available
            if hasattr(result, "base64_image") and result.base64_image:
                self._current_base64_image = result.base64_image

            # Parse the state info
            return json.loads(result.output)

        except Exception as e:
            logger.debug(f"Failed to get browser state: {str(e)}")
            return None

    async def think(self) -> bool:
        # Add your custom pre-processing here
        browser_state = await self.get_browser_state()

        # Modify the next_step_prompt temporarily
        original_prompt = self.next_step_prompt
        if browser_state and not browser_state.get("error"):
            self.next_step_prompt += f"\nCurrent browser state:\nURL: {browser_state.get('url', 'N/A')}\nTitle: {browser_state.get('title', 'N/A')}\n"

        # Call parent implementation
        result = await super().think()

        # Restore original prompt
        self.next_step_prompt = original_prompt

        return result<|MERGE_RESOLUTION|>--- conflicted
+++ resolved
@@ -1,9 +1,5 @@
-<<<<<<< HEAD
-from typing import Any,List
-=======
 import json
-from typing import Any, Optional
->>>>>>> 7703ea2c
+from typing import Any, Optional, List
 
 from pydantic import Field
 

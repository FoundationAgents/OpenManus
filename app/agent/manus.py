--- conflicted
+++ resolved
@@ -33,13 +33,9 @@
 from .regex_patterns import re_subprocess
 
 
-<<<<<<< HEAD
-# New constant for internal self-analysis
-INTERNAL_SELF_ANALYSIS_PROMPT_TEMPLATE = """Você é Open Manus. Você está em um ponto de verificação com o usuário.
-=======
+
 # Nova constante para autoanálise interna
 INTERNAL_SELF_ANALYSIS_PROMPT_TEMPLATE = """Você é Manus. Você está em um ponto de verificação com o usuário.
->>>>>>> 1bf3aba8
 Analise o histórico recente da conversa (últimas {X} mensagens), o estado atual do seu checklist de tarefas (fornecido abaixo), e quaisquer erros ou dificuldades que você encontrou.
 Com base nisso, gere um "Relatório de Autoanálise e Planejamento" conciso em português para apresentar ao usuário.
 O relatório deve incluir:

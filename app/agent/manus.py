import json
import os
from pathlib import Path
from typing import Any, Optional

from pydantic import Field

from app.agent.toolcall import ToolCallAgent
from app.logger import logger
from app.prompt.manus import NEXT_STEP_PROMPT, SYSTEM_PROMPT
from app.tool import Terminate, ToolCollection
from app.tool.browser_use_tool import BrowserUseTool
from app.tool.python_execute import PythonExecute
<<<<<<< HEAD
from app.tool.web_search import WebSearch
from app.tool.bing_search import BingSearch
=======
from app.tool.str_replace_editor import StrReplaceEditor


initial_working_directory = Path(os.getcwd()) / "workspace"
>>>>>>> 3d7d5534


class Manus(ToolCallAgent):
    """
    A versatile general-purpose agent that uses planning to solve various tasks.

    This agent extends PlanningAgent with a comprehensive set of tools and capabilities,
    including Python execution, web browsing, file operations, and information retrieval
    to handle a wide range of user requests.
    """

    name: str = "Manus"
    description: str = (
        "A versatile agent that can solve various tasks using multiple tools"
    )

    system_prompt: str = SYSTEM_PROMPT.format(directory=initial_working_directory)
    next_step_prompt: str = NEXT_STEP_PROMPT

    max_observe: int = 10000
    max_steps: int = 20

    # Add general-purpose tools to the tool collection
    available_tools: ToolCollection = Field(
        default_factory=lambda: ToolCollection(
<<<<<<< HEAD
            PythonExecute(), WebSearch(), BrowserUseTool(), FileSaver(), Terminate(), BingSearch()
=======
            PythonExecute(), BrowserUseTool(), StrReplaceEditor(), Terminate()
>>>>>>> 3d7d5534
        )
    )

    async def _handle_special_tool(self, name: str, result: Any, **kwargs):
        if not self._is_special_tool(name):
            return
        else:
            await self.available_tools.get_tool(BrowserUseTool().name).cleanup()
            await super()._handle_special_tool(name, result, **kwargs)

    async def get_browser_state(self) -> Optional[dict]:
        """Get the current browser state for context in next steps."""
        browser_tool = self.available_tools.get_tool(BrowserUseTool().name)
        if not browser_tool:
            return None

        try:
            # Get browser state directly from the tool with no context parameter
            result = await browser_tool.get_current_state()

            if result.error:
                logger.debug(f"Browser state error: {result.error}")
                return None

            # Store screenshot if available
            if hasattr(result, "base64_image") and result.base64_image:
                self._current_base64_image = result.base64_image

            # Parse the state info
            return json.loads(result.output)

        except Exception as e:
            logger.debug(f"Failed to get browser state: {str(e)}")
            return None

    async def think(self) -> bool:
        # Add your custom pre-processing here
        browser_state = await self.get_browser_state()

        # Modify the next_step_prompt temporarily
        original_prompt = self.next_step_prompt
        if browser_state and not browser_state.get("error"):
            self.next_step_prompt += f"\nCurrent browser state:\nURL: {browser_state.get('url', 'N/A')}\nTitle: {browser_state.get('title', 'N/A')}\n"

        # Call parent implementation
        result = await super().think()

        # Restore original prompt
        self.next_step_prompt = original_prompt

        return result<|MERGE_RESOLUTION|>--- conflicted
+++ resolved
@@ -11,15 +11,10 @@
 from app.tool import Terminate, ToolCollection
 from app.tool.browser_use_tool import BrowserUseTool
 from app.tool.python_execute import PythonExecute
-<<<<<<< HEAD
-from app.tool.web_search import WebSearch
-from app.tool.bing_search import BingSearch
-=======
 from app.tool.str_replace_editor import StrReplaceEditor
 
 
 initial_working_directory = Path(os.getcwd()) / "workspace"
->>>>>>> 3d7d5534
 
 
 class Manus(ToolCallAgent):
@@ -45,11 +40,7 @@
     # Add general-purpose tools to the tool collection
     available_tools: ToolCollection = Field(
         default_factory=lambda: ToolCollection(
-<<<<<<< HEAD
-            PythonExecute(), WebSearch(), BrowserUseTool(), FileSaver(), Terminate(), BingSearch()
-=======
             PythonExecute(), BrowserUseTool(), StrReplaceEditor(), Terminate()
->>>>>>> 3d7d5534
         )
     )
 

--- conflicted
+++ resolved
@@ -16,10 +16,8 @@
 from app.exceptions import ToolError
 from app.logger import logger
 from app.prompt.manus import SYSTEM_PROMPT
-<<<<<<< HEAD
-=======
+
 from app.schema import AgentState
->>>>>>> 8950d911
 from app.schema import Function as FunctionCall
 from app.schema import Message, Role
 from app.tool import Terminate, ToolCollection
@@ -46,11 +44,9 @@
 from app.tool.read_file_content import ReadFileContentTool
 from app.tool.sandbox_python_executor import SandboxPythonExecutor
 from app.tool.str_replace_editor import StrReplaceEditor
-<<<<<<< HEAD
-=======
+
 
 from .regex_patterns import re_subprocess
->>>>>>> 8950d911
 
 from .regex_patterns import re_subprocess
 
@@ -140,21 +136,16 @@
 
     async def should_request_feedback(self, *args, **kwargs):
         """Determine if a periodic check-in with the user should happen."""
-<<<<<<< HEAD
-=======
-
->>>>>>> 8950d911
+
         if (
             self.max_steps > 0
             and self.current_step >= self.max_steps
             and not self._autonomous_mode
         ):
-<<<<<<< HEAD
-=======
+
 
         if self.max_steps > 0 and self.current_step >= self.max_steps:
 
->>>>>>> 8950d911
             await self.periodic_user_check_in()
             return True
         return False
@@ -325,10 +316,8 @@
     async def _self_reflection_on_tool_failure(
         self, original_command: ToolCall, failure_observation: str, task_context: str
     ) -> Optional[ToolCall]:
-<<<<<<< HEAD
-=======
+
         # ... (implementação como definida anteriormente, usando TOOL_CORRECTION_PROMPT_TEMPLATE) ...
->>>>>>> 8950d911
         logger.info(
             f"Manus: Iniciando auto-reflexão para falha da ferramenta '{original_command.function.name}'."
         )
@@ -345,13 +334,11 @@
             tool_args_str_for_prompt = json.dumps(
                 parsed_args, indent=2, ensure_ascii=False
             )
-<<<<<<< HEAD
         except json.JSONDecodeError:
             tool_args_str_for_prompt = json.dumps(
                 parsed_args, indent=2, ensure_ascii=False
             )
-=======
->>>>>>> 8950d911
+
         except json.JSONDecodeError:
             tool_args_str_for_prompt = tool_args_str
         prompt_for_correction = TOOL_CORRECTION_PROMPT_TEMPLATE.format(
@@ -441,26 +428,18 @@
             is_manus_checklist_complete = (
                 await self._is_internal_checklist_complete_for_subtask()
             )
-<<<<<<< HEAD
             ask_human_planned_tool_call: Optional[ToolCall] = None
-=======
-
->>>>>>> 8950d911
+
 
             if is_manus_checklist_complete:
                 logger.info(
                     f"Manus: Checklist interno para subtarefa {self.current_subtask_id} completo."
                 )
                 if not self._autonomous_mode:
-<<<<<<< HEAD
-                    ask_human_planned_tool_call = await self.periodic_user_check_in(
-                        is_final_check=True
-                    )
-=======
+
                     await self.periodic_user_check_in(is_final_check=True)
                     self.state = AgentState.AWAITING_USER_FEEDBACK
                     return
->>>>>>> 8950d911
                 else:
                     logger.info(
                         f"Manus: Modo autônomo. Marcando subtarefa {self.current_subtask_id} como concluída."
@@ -479,11 +458,8 @@
                 and self.current_step % (self.max_steps_per_subtask // 2) == 0
                 and self.current_step < self.max_steps_per_subtask
             ):  # Check-in no meio da subtarefa
-<<<<<<< HEAD
-                ask_human_planned_tool_call = await self.periodic_user_check_in(
-=======
+
                 await self.periodic_user_check_in(
->>>>>>> 8950d911
                     is_final_check=False, is_failure_scenario=False
                 )
 
@@ -528,7 +504,6 @@
             return False  # No primeiro passo, um checklist vazio significa que precisa ser populado.
         return self._checklist_manager.are_all_tasks_complete()
 
-<<<<<<< HEAD
     async def periodic_user_check_in(
         self, is_final_check: bool = False, is_failure_scenario: bool = False
     ) -> Optional[ToolCall]:
@@ -572,8 +547,7 @@
             ),
         )
 
-=======
->>>>>>> 8950d911
+
     async def cleanup(self):  # Sobrescreve cleanup de ToolCallAgent
         logger.info(f"Manus ({self.name}) cleanup starting.")
         if self.browser_context_helper:
@@ -2110,10 +2084,7 @@
             final_filtered_messages.append(msg)
 
         prompt_messages_list.extend(final_filtered_messages)
-<<<<<<< HEAD
-=======
-
->>>>>>> 8950d911
+
         internal_prompt_text = INTERNAL_SELF_ANALYSIS_PROMPT_TEMPLATE.format(
             X=num_messages_for_context, checklist_content=checklist_content_str
         )
@@ -2216,15 +2187,8 @@
             f"Manus: Solicitando feedback do usuário com prompt: {pergunta[:500]}..."
         )
         self.memory.add_message(Message.assistant_message(content=pergunta))
-<<<<<<< HEAD
 
         self._pending_feedback_question = pergunta
         self._just_resumed_from_feedback_internal = True
         self.current_step = 0
         return True
-=======
-        self._pending_feedback_question = pergunta
-        self._just_resumed_from_feedback_internal = True
-        self.current_step = 0
-        return True
->>>>>>> 8950d911

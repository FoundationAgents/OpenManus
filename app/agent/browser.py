import base64
import hashlib
import io
import json
import os
import time
from hashlib import sha256
from pathlib import Path
from typing import TYPE_CHECKING, Optional

import numpy as np
from PIL import Image
from pydantic import Field, model_validator

<<<<<<< HEAD
from app.agent.toolcall import ToolCallAgent
from app.config import config
=======
from app.agent.toolcall import ToolCallAgent, ToolCallContextHelper
>>>>>>> 3836e66f
from app.logger import logger
from app.prompt.browser import NEXT_STEP_PROMPT, SYSTEM_PROMPT
from app.schema import Message, ToolChoice
from app.tool import BrowserUseTool, Terminate, ToolCollection

# Avoid circular import if BrowserAgent needs BrowserContextHelper
if TYPE_CHECKING:
    from app.agent.base import BaseAgent  # Or wherever memory is defined


class BrowserContextHelper:
    def __init__(self, agent: "BaseAgent"):
        self.agent = agent
        self._current_base64_image: Optional[str] = None
        self._pre_base64_image: Optional[str] = None
        self._pre_base64_path: Optional[str] = None

    async def get_browser_state(self) -> Optional[dict]:
        browser_tool = self.agent.tool_call_context_helper.available_tools.get_tool(
            BrowserUseTool().name
        )
        if not browser_tool or not hasattr(browser_tool, "get_current_state"):
            logger.warning("BrowserUseTool not found or doesn't have get_current_state")
            return None
        try:
            result = await browser_tool.get_current_state()
            if result.error:
                logger.debug(f"Browser state error: {result.error}")
                return None
            if hasattr(result, "base64_image") and result.base64_image:
                self._current_base64_image = result.base64_image
            else:
                self._current_base64_image = None
            return json.loads(result.output)
        except Exception as e:
            logger.debug(f"Failed to get browser state: {str(e)}")
            return None

    async def format_next_step_prompt(self) -> str:
        """Gets browser state and formats the browser prompt."""
        browser_state = await self.get_browser_state()
        url_info, tabs_info, content_above_info, content_below_info = "", "", "", ""
        results_info = ""  # Or get from agent if needed elsewhere

        if browser_state and not browser_state.get("error"):
            url_info = f"\n   URL: {browser_state.get('url', 'N/A')}\n   Title: {browser_state.get('title', 'N/A')}"
            tabs = browser_state.get("tabs", [])
            if tabs:
                tabs_info = f"\n   {len(tabs)} tab(s) available"
            pixels_above = browser_state.get("pixels_above", 0)
            pixels_below = browser_state.get("pixels_below", 0)
            if pixels_above > 0:
                content_above_info = f" ({pixels_above} pixels)"
            if pixels_below > 0:
                content_below_info = f" ({pixels_below} pixels)"

            if self._current_base64_image:
                image_message = Message.user_message(
                    content="Current browser screenshot:",
                    base64_image=self._current_base64_image,
                )
                # Check if the current image is similar to the previous one
                similar_image_found = False
                if self._pre_base64_image and calculate_image_similarity(
                    self._current_base64_image, self._pre_base64_image
                ):
                    similar_image_found = True

                if not similar_image_found:
                    task_dir = (
                        f"{config.workspace_root}/{self.agent.task_id or 'unknown'}"
                    )
                    if not os.path.exists(task_dir):
                        os.makedirs(task_dir, exist_ok=True)
                    image_path = f"{task_dir}/screenshot_{time.time()}.png"
                    with open(image_path, "wb") as f:
                        f.write(base64.b64decode(self._current_base64_image))

                    relative_path = os.path.relpath(image_path, config.workspace_root)
                    screenshot_path = f"/workspace/{relative_path}"
                else:
                    screenshot_path = self._pre_base64_path

                # Update previous image
                self._pre_base64_image = self._current_base64_image
                self._pre_base64_path = screenshot_path

                self.agent.memory.add_message(image_message)
                self._current_base64_image = None  # Consume the image after adding

            self.agent.emit(
                BrowserAgent.Events.BROWSER_BROWSER_USE_COMPLETE,
                {
                    "url": (
                        browser_state.get("url", "N/A")
                        if browser_state and not browser_state.get("error")
                        else "N/A"
                    ),
                    "title": (
                        browser_state.get("title", "N/A")
                        if browser_state and not browser_state.get("error")
                        else "N/A"
                    ),
                    "tabs": tabs_info,
                    "content_above": content_above_info,
                    "content_below": content_below_info,
                    "screenshot": (
                        Path(screenshot_path)
                        .as_posix()
                        .replace(config.workspace_root.as_posix(), "/workspace")
                    ),
                    "results": results_info,
                },
            )
        else:
            self.agent.emit(
                BrowserAgent.Events.BROWSER_BROWSER_USE_ERROR,
                {
                    "error": (
                        browser_state.get("error", "Unknown error")
                        if browser_state
                        else "Unknown error"
                    )
                },
            )

        return NEXT_STEP_PROMPT.format(
            url_placeholder=url_info,
            tabs_placeholder=tabs_info,
            content_above_placeholder=content_above_info,
            content_below_placeholder=content_below_info,
            results_placeholder=results_info,
        )

    async def cleanup_browser(self):
        browser_tool = self.agent.tool_call_context_helper.available_tools.get_tool(
            BrowserUseTool().name
        )
        if browser_tool and hasattr(browser_tool, "cleanup"):
            await browser_tool.cleanup()


class BrowserAgent(ToolCallAgent):
    """
    A browser agent that uses the browser_use library to control a browser.

    This agent can navigate web pages, interact with elements, fill forms,
    extract content, and perform other browser-based actions to accomplish tasks.
    """

    class Events(ToolCallAgent.Events):
        # Browser events
        BROWSER_BROWSER_USE_START = "agent:browser:browse:start"
        BROWSER_BROWSER_USE_COMPLETE = "agent:browser:browse:complete"
        BROWSER_BROWSER_USE_ERROR = "agent:browser:browse:error"

    name: str = "browser"
    description: str = "A browser agent that can control a browser to accomplish tasks"

    system_prompt: str = SYSTEM_PROMPT
    next_step_prompt: str = NEXT_STEP_PROMPT

    max_observe: int = 10000
    max_steps: int = 20

    # Use Auto for tool choice to allow both tool usage and free-form responses
    tool_choices: ToolChoice = ToolChoice.AUTO
    special_tool_names: list[str] = Field(default_factory=lambda: [Terminate().name])

    browser_context_helper: Optional[BrowserContextHelper] = None
    tool_call_context_helper: Optional[ToolCallContextHelper] = None

    @model_validator(mode="after")
    def initialize_helper(self) -> "BrowserAgent":
        self.browser_context_helper = BrowserContextHelper(self)
        self.tool_call_context_helper = ToolCallContextHelper(self)
        # Configure the available tools
        self.tool_call_context_helper.available_tools = ToolCollection(
            BrowserUseTool(), Terminate()
        )
        return self

    async def think(self) -> bool:
        """Process current state and decide next actions using tools, with browser state info added"""
        self.emit(self.Events.BROWSER_BROWSER_USE_START, {})
        self.next_step_prompt = (
            await self.browser_context_helper.format_next_step_prompt()
        )
        return await super().think()

    async def cleanup(self):
        """Clean up browser agent resources by calling parent cleanup."""
        await self.browser_context_helper.cleanup_browser()


def calculate_image_similarity(
    img1_base64: str, img2_base64: str, threshold: float = 0.85
) -> bool:
    """
    Calculate the similarity between two images using perceptual hashing method.

    Args:
        img1_base64: Base64 encoded string of the first image
        img2_base64: Base64 encoded string of the second image
        threshold: Similarity threshold, default 0.85

    Returns:
        bool: Returns True if similarity exceeds threshold, False otherwise
    """

    def base64_to_pil(base64_str: str) -> Image.Image:
        img_data = base64.b64decode(base64_str)
        return Image.open(io.BytesIO(img_data))

    def calculate_phash(image: Image.Image, hash_size: int = 8) -> str:
        # Convert to grayscale
        image = image.convert("L")
        # Resize image
        image = image.resize((hash_size, hash_size), Image.Resampling.LANCZOS)
        # Calculate mean value
        pixels = np.array(image)
        avg = pixels.mean()
        # Generate hash
        diff = pixels > avg
        return "".join(["1" if pixel else "0" for pixel in diff.flatten()])

    def hamming_distance(hash1: str, hash2: str) -> int:
        return sum(c1 != c2 for c1, c2 in zip(hash1, hash2))

    try:
        # Convert base64 to PIL image
        img1 = base64_to_pil(img1_base64)
        img2 = base64_to_pil(img2_base64)

        # Calculate perceptual hash
        hash1 = calculate_phash(img1)
        hash2 = calculate_phash(img2)

        # Calculate Hamming distance
        distance = hamming_distance(hash1, hash2)
        max_distance = len(hash1)
        similarity = 1 - (distance / max_distance)

        return similarity >= threshold
    except Exception as e:
        logger.error(f"Error calculating image similarity: {str(e)}")
        return False<|MERGE_RESOLUTION|>--- conflicted
+++ resolved
@@ -12,12 +12,8 @@
 from PIL import Image
 from pydantic import Field, model_validator
 
-<<<<<<< HEAD
-from app.agent.toolcall import ToolCallAgent
+from app.agent.toolcall import ToolCallAgent, ToolCallAgentEvents, ToolCallContextHelper
 from app.config import config
-=======
-from app.agent.toolcall import ToolCallAgent, ToolCallContextHelper
->>>>>>> 3836e66f
 from app.logger import logger
 from app.prompt.browser import NEXT_STEP_PROMPT, SYSTEM_PROMPT
 from app.schema import Message, ToolChoice
@@ -26,6 +22,13 @@
 # Avoid circular import if BrowserAgent needs BrowserContextHelper
 if TYPE_CHECKING:
     from app.agent.base import BaseAgent  # Or wherever memory is defined
+
+
+class BrowserAgentEvents(ToolCallAgentEvents):
+    # Browser events
+    BROWSER_BROWSER_USE_START = "agent:browser:browse:start"
+    BROWSER_BROWSER_USE_COMPLETE = "agent:browser:browse:complete"
+    BROWSER_BROWSER_USE_ERROR = "agent:browser:browse:error"
 
 
 class BrowserContextHelper:
@@ -109,7 +112,7 @@
                 self._current_base64_image = None  # Consume the image after adding
 
             self.agent.emit(
-                BrowserAgent.Events.BROWSER_BROWSER_USE_COMPLETE,
+                BrowserAgentEvents.BROWSER_BROWSER_USE_COMPLETE,
                 {
                     "url": (
                         browser_state.get("url", "N/A")
@@ -134,7 +137,7 @@
             )
         else:
             self.agent.emit(
-                BrowserAgent.Events.BROWSER_BROWSER_USE_ERROR,
+                BrowserAgentEvents.BROWSER_BROWSER_USE_ERROR,
                 {
                     "error": (
                         browser_state.get("error", "Unknown error")
@@ -168,12 +171,6 @@
     extract content, and perform other browser-based actions to accomplish tasks.
     """
 
-    class Events(ToolCallAgent.Events):
-        # Browser events
-        BROWSER_BROWSER_USE_START = "agent:browser:browse:start"
-        BROWSER_BROWSER_USE_COMPLETE = "agent:browser:browse:complete"
-        BROWSER_BROWSER_USE_ERROR = "agent:browser:browse:error"
-
     name: str = "browser"
     description: str = "A browser agent that can control a browser to accomplish tasks"
 
@@ -202,7 +199,7 @@
 
     async def think(self) -> bool:
         """Process current state and decide next actions using tools, with browser state info added"""
-        self.emit(self.Events.BROWSER_BROWSER_USE_START, {})
+        self.emit(BrowserAgentEvents.BROWSER_BROWSER_USE_START, {})
         self.next_step_prompt = (
             await self.browser_context_helper.format_next_step_prompt()
         )

import threading
import os
try:
    import tomllib
except ModuleNotFoundError:
    import tomli as tomllib
from pathlib import Path
<<<<<<< HEAD
from typing import Any, Dict, List, Optional, Union
=======
from typing import Dict, List, Optional
>>>>>>> 3671e1d8

from pydantic import BaseModel, Field


def get_project_root() -> Path:
    """Get the project root directory"""
    return Path(__file__).resolve().parent.parent


PROJECT_ROOT = get_project_root()
WORKSPACE_ROOT = PROJECT_ROOT / "workspace"


class LLMSettings(BaseModel):
    model: str = Field(..., description="Model name")
    base_url: str = Field(..., description="API base URL")
    api_key: str = Field(..., description="API key")
    max_tokens: int = Field(4096, description="Maximum number of tokens per request")
    temperature: float = Field(1.0, description="Sampling temperature")
    api_type: str = Field(..., description="AzureOpenai or Openai")
    api_version: str = Field(..., description="Azure Openai version if AzureOpenai")


class ProxySettings(BaseModel):
    server: str = Field(None, description="Proxy server address")
    username: Optional[str] = Field(None, description="Proxy username")
    password: Optional[str] = Field(None, description="Proxy password")


class SearchSettings(BaseModel):
    engine: str = Field(default="Google", description="Search engine the llm to use")


class BrowserSettings(BaseModel):
    headless: bool = Field(False, description="Whether to run browser in headless mode")
    disable_security: bool = Field(
        True, description="Disable browser security features"
    )
    extra_chromium_args: List[str] = Field(
        default_factory=list, description="Extra arguments to pass to the browser"
    )
    chrome_instance_path: Optional[str] = Field(
        None, description="Path to a Chrome instance to use"
    )
    wss_url: Optional[str] = Field(
        None, description="Connect to a browser instance via WebSocket"
    )
    cdp_url: Optional[str] = Field(
        None, description="Connect to a browser instance via CDP"
    )
    proxy: Optional[ProxySettings] = Field(
        None, description="Proxy settings for the browser"
    )


class AppConfig(BaseModel):
    llm: Dict[str, LLMSettings]
    browser_config: Optional[BrowserSettings] = Field(
        None, description="Browser configuration"
    )
    search_config: Optional[SearchSettings] = Field(
        None, description="Search configuration"
    )

    class Config:
        arbitrary_types_allowed = True


class Config:
    _instance = None
    _lock = threading.Lock()
    _initialized = False

    def __new__(cls):
        if cls._instance is None:
            with cls._lock:
                if cls._instance is None:
                    cls._instance = super().__new__(cls)
        return cls._instance

    def __init__(self):
        if not self._initialized:
            with self._lock:
                if not self._initialized:
                    self._config = None
                    self._load_initial_config()
                    self._initialized = True

    @staticmethod
    def _get_config_path() -> Path:
        root = PROJECT_ROOT
        config_path = root / "config" / "config.toml"
        if config_path.exists():
            return config_path
        example_path = root / "config" / "config.example.toml"
        if example_path.exists():
            return example_path
        raise FileNotFoundError("No configuration file found in config directory")

    def _load_config(self) -> dict:
        config_path = self._get_config_path()
        with config_path.open("rb") as f:
            return tomllib.load(f)

    def _load_initial_config(self):
        raw_config = self._load_config()
        base_llm = raw_config.get("llm", {})
        llm_overrides = {
            k: v for k, v in raw_config.get("llm", {}).items() if isinstance(v, dict)
        }

        default_settings = {
            "model": base_llm.get("model"),
            "base_url": base_llm.get("base_url"),
            "api_key": base_llm.get("api_key"),
            "max_tokens": base_llm.get("max_tokens", 4096),
            "temperature": base_llm.get("temperature", 1.0),
            "api_type": base_llm.get("api_type", ""),
            "api_version": base_llm.get("api_version", ""),
        }

        # handle browser config.
        browser_config = raw_config.get("browser", {})
        browser_settings = None

        if browser_config:
            # handle proxy settings.
            proxy_config = browser_config.get("proxy", {})
            proxy_settings = None

            if proxy_config and proxy_config.get("server"):
                proxy_settings = ProxySettings(
                    **{
                        k: v
                        for k, v in proxy_config.items()
                        if k in ["server", "username", "password"] and v
                    }
                )

            # filter valid browser config parameters.
            valid_browser_params = {
                k: v
                for k, v in browser_config.items()
                if k in BrowserSettings.__annotations__ and v is not None
            }

            # if there is proxy settings, add it to the parameters.
            if proxy_settings:
                valid_browser_params["proxy"] = proxy_settings

            # only create BrowserSettings when there are valid parameters.
            if valid_browser_params:
                browser_settings = BrowserSettings(**valid_browser_params)

        search_config = raw_config.get("search", {})
        search_settings = None
        if search_config:
            search_settings = SearchSettings(**search_config)

        config_dict = {
            "llm": {
                "default": default_settings,
                **{
                    name: {**default_settings, **override_config}
                    for name, override_config in llm_overrides.items()
                },
            },
            "browser_config": browser_settings,
            "search_config": search_settings,
        }

        self._config = AppConfig(**config_dict)

    @property
    def llm(self) -> Dict[str, LLMSettings]:
        return self._config.llm

    @property
    def browser_config(self) -> Optional[BrowserSettings]:
        return self._config.browser_config

    @property
    def search_config(self) -> Optional[SearchSettings]:
        return self._config.search_config


config = Config()<|MERGE_RESOLUTION|>--- conflicted
+++ resolved
@@ -5,11 +5,7 @@
 except ModuleNotFoundError:
     import tomli as tomllib
 from pathlib import Path
-<<<<<<< HEAD
-from typing import Any, Dict, List, Optional, Union
-=======
 from typing import Dict, List, Optional
->>>>>>> 3671e1d8
 
 from pydantic import BaseModel, Field
 

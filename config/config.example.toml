# Global LLM configuration
[llm]
model = "claude-3-7-sonnet-20250219"        # The LLM model to use
base_url = "https://api.anthropic.com/v1/"  # API endpoint URL
api_key = "YOUR_API_KEY"                    # Your API key
max_tokens = 8192                           # Maximum number of tokens in the response
temperature = 0.0                           # Controls randomness

# [llm] # Amazon Bedrock
# api_type = "aws"                                       # Required
# model = "us.anthropic.claude-3-7-sonnet-20250219-v1:0" # Bedrock supported modelID
# base_url = "bedrock-runtime.us-west-2.amazonaws.com"   # Not used now
# max_tokens = 8192
# temperature = 1.0
# api_key = "bear"                                       # Required but not used for Bedrock

# [llm] #AZURE OPENAI:
# api_type= 'azure'
# model = "YOUR_MODEL_NAME" #"gpt-4o-mini"
# base_url = "{YOUR_AZURE_ENDPOINT.rstrip('/')}/openai/deployments/{AZURE_DEPOLYMENT_ID}"
# api_key = "AZURE API KEY"
# max_tokens = 8096
# temperature = 0.0
# api_version="AZURE API VERSION" #"2024-08-01-preview"

# [llm] #OLLAMA:
# api_type = 'ollama'
# model = "llama3.2"
# base_url = "http://localhost:11434/v1"
# api_key = "ollama"
# max_tokens = 4096
# temperature = 0.0

# Optional configuration for specific LLM models
[llm.vision]
model = "claude-3-7-sonnet-20250219"        # The vision model to use
base_url = "https://api.anthropic.com/v1/"  # API endpoint URL for vision model
api_key = "YOUR_API_KEY"                    # Your API key for vision model
max_tokens = 8192                           # Maximum number of tokens in the response
temperature = 0.0                           # Controls randomness for vision model

# [llm.vision] #OLLAMA VISION:
# api_type = 'ollama'
# model = "llama3.2-vision"
# base_url = "http://localhost:11434/v1"
# api_key = "ollama"
# max_tokens = 4096
# temperature = 0.0

# Optional configuration for specific browser configuration
# [browser]
# Whether to run browser in headless mode (default: false)
#headless = false
# Disable browser security features (default: true)
#disable_security = true
# Extra arguments to pass to the browser
#extra_chromium_args = []
# Path to a Chrome instance to use to connect to your normal browser
# e.g. '/Applications/Google Chrome.app/Contents/MacOS/Google Chrome'
#chrome_instance_path = ""
# Connect to a browser instance via WebSocket
#wss_url = ""
# Connect to a browser instance via CDP
#cdp_url = ""

# Optional configuration, Proxy settings for the browser
# [browser.proxy]
# server = "http://proxy-server:port"
# username = "proxy-username"
# password = "proxy-password"

# Optional configuration, Search settings.
# [search]
# Search engine for agent to use. Default is "Google", can be set to "Baidu" or "DuckDuckGo".
#engine = "Google"
# Fallback engine order. Default is ["DuckDuckGo", "Baidu"] - will try in this order after primary engine fails.
#fallback_engines = ["DuckDuckGo", "Baidu"]
# Seconds to wait before retrying all engines again when they all fail due to rate limits. Default is 60.
#retry_delay = 60
# Maximum number of times to retry all engines when all fail. Default is 3.
#max_retries = 3

## Sandbox configuration
#[sandbox]
#use_sandbox = false
#image = "python:3.12-slim"
#work_dir = "/workspace"
#memory_limit = "1g"  # 512m
#cpu_limit = 2.0
#timeout = 300
<<<<<<< HEAD
#network_enabled = true

# Optional configuration, Cache settings for reusing LLM responses and tool calls. Disabled by default.
# [cache]
# enabled = false
# ttl = 86400  # Cache time-to-live in seconds (24 hour default)
# cache_dir = "cache"  # Path to the cache. Supports relative to project root or absolute
=======
#network_enabled = true
>>>>>>> 35209978
<|MERGE_RESOLUTION|>--- conflicted
+++ resolved
@@ -80,6 +80,12 @@
 # Maximum number of times to retry all engines when all fail. Default is 3.
 #max_retries = 3
 
+# Optional configuration, Cache settings for reusing LLM responses and tool calls. Disabled by default.
+# [cache]
+# enabled = false
+# ttl = 86400  # Cache time-to-live in seconds (24 hour default)
+# cache_dir = "cache"  # Path to the cache. Supports relative to project root or absolute
+
 ## Sandbox configuration
 #[sandbox]
 #use_sandbox = false
@@ -88,14 +94,4 @@
 #memory_limit = "1g"  # 512m
 #cpu_limit = 2.0
 #timeout = 300
-<<<<<<< HEAD
-#network_enabled = true
-
-# Optional configuration, Cache settings for reusing LLM responses and tool calls. Disabled by default.
-# [cache]
-# enabled = false
-# ttl = 86400  # Cache time-to-live in seconds (24 hour default)
-# cache_dir = "cache"  # Path to the cache. Supports relative to project root or absolute
-=======
-#network_enabled = true
->>>>>>> 35209978
+#network_enabled = true
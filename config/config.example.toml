# Global LLM configuration
<<<<<<< HEAD
[llm] #ANTHROPIC
model = "claude-3-7-sonnet-20250219"    # The LLM model to use
base_url = "https://api.anthropic.com/v1"    # API endpoint URL
api_key = "ANTHROPIC API KEY"    # Your API key
max_tokens = 8192     # Maximum number of tokens in the response
temperature = 0.0     # Controls randomness
=======
[llm]
model = "claude-3-7-sonnet"            # The LLM model to use
base_url = "https://api.openai.com/v1" # API endpoint URL
api_key = "sk-..."                     # Your API key
max_tokens = 8192                      # Maximum number of tokens in the response
temperature = 0.0                      # Controls randomness
# max_input_tokens = 100000            # Maximum input tokens to use across all requests (set to null or delete this line for unlimited)
>>>>>>> 564a9fd8

[llm] #OPENAI
model = "gpt-4o"
base_url = "https://api.openai.com/v1"
api_key = "OPENAPI API KEY"
max_tokens = 8192
temperature = 0.0

# [llm] #AZURE OPENAI:
# api_type= 'azure'
# model = "YOUR_MODEL_NAME" #"gpt-4o-mini"
# base_url = "{YOUR_AZURE_ENDPOINT.rstrip('/')}/openai/deployments/{AZURE_DEPOLYMENT_ID}"
# api_key = "AZURE API KEY"
# max_tokens = 8096
# temperature = 0.0
# api_version="AZURE API VERSION" #"2024-08-01-preview"

# [llm] #OLLAMA:
# api_type = 'ollama'
# model = "llama3.2"
# base_url = "http://localhost:11434/v1"
# api_key = "ollama"
# max_tokens = 4096
# temperature = 0.0

# Optional configuration for specific LLM models
[llm.vision]
model = "claude-3-7-sonnet"            # The vision model to use
base_url = "https://api.openai.com/v1" # API endpoint URL for vision model
api_key = "sk-..."                     # Your API key for vision model
max_tokens = 8192                      # Maximum number of tokens in the response
temperature = 0.0                      # Controls randomness for vision model

# [llm.vision] #OLLAMA VISION:
# api_type = 'ollama'
# model = "llama3.2-vision"
# base_url = "http://localhost:11434/v1"
# api_key = "ollama"
# max_tokens = 4096
# temperature = 0.0

# Optional configuration for specific browser configuration
# [browser]
# Whether to run browser in headless mode (default: false)
#headless = false
# Disable browser security features (default: true)
#disable_security = true
# Extra arguments to pass to the browser
#extra_chromium_args = []
# Path to a Chrome instance to use to connect to your normal browser
# e.g. '/Applications/Google Chrome.app/Contents/MacOS/Google Chrome'
#chrome_instance_path = ""
# Connect to a browser instance via WebSocket
#wss_url = ""
# Connect to a browser instance via CDP
#cdp_url = ""

# Optional configuration, Proxy settings for the browser
# [browser.proxy]
# server = "http://proxy-server:port"
# username = "proxy-username"
# password = "proxy-password"

# Optional configuration, Search settings.
# [search]
# Search engine for agent to use. Default is "Google", can be set to "Baidu" or "DuckDuckGo".
#engine = "Google"<|MERGE_RESOLUTION|>--- conflicted
+++ resolved
@@ -1,27 +1,18 @@
 # Global LLM configuration
-<<<<<<< HEAD
 [llm] #ANTHROPIC
-model = "claude-3-7-sonnet-20250219"    # The LLM model to use
-base_url = "https://api.anthropic.com/v1"    # API endpoint URL
-api_key = "ANTHROPIC API KEY"    # Your API key
-max_tokens = 8192     # Maximum number of tokens in the response
-temperature = 0.0     # Controls randomness
-=======
-[llm]
-model = "claude-3-7-sonnet"            # The LLM model to use
-base_url = "https://api.openai.com/v1" # API endpoint URL
-api_key = "sk-..."                     # Your API key
-max_tokens = 8192                      # Maximum number of tokens in the response
-temperature = 0.0                      # Controls randomness
-# max_input_tokens = 100000            # Maximum input tokens to use across all requests (set to null or delete this line for unlimited)
->>>>>>> 564a9fd8
+model = "claude-3-7-sonnet-20250219"       # The LLM model to use
+base_url = "https://api.anthropic.com/v1"  # API endpoint URL
+api_key = "ANTHROPIC API KEY"              # Your API key
+max_tokens = 8192                          # Maximum number of tokens in the response
+temperature = 0.0                          # Controls randomness
+# max_input_tokens = 100000                # Maximum input tokens to use across all requests (set to null or delete this line for unlimited)
 
-[llm] #OPENAI
-model = "gpt-4o"
-base_url = "https://api.openai.com/v1"
-api_key = "OPENAPI API KEY"
-max_tokens = 8192
-temperature = 0.0
+# [llm] #OPENAI
+# model = "gpt-4o"
+# base_url = "https://api.openai.com/v1"
+# api_key = "OPENAPI API KEY"
+# max_tokens = 8192
+# temperature = 0.0
 
 # [llm] #AZURE OPENAI:
 # api_type= 'azure'
@@ -42,11 +33,11 @@
 
 # Optional configuration for specific LLM models
 [llm.vision]
-model = "claude-3-7-sonnet"            # The vision model to use
-base_url = "https://api.openai.com/v1" # API endpoint URL for vision model
-api_key = "sk-..."                     # Your API key for vision model
-max_tokens = 8192                      # Maximum number of tokens in the response
-temperature = 0.0                      # Controls randomness for vision model
+model = "claude-3-7-sonnet-20250219"      # The vision model to use
+base_url = "https://api.anthropic.com/v1" # API endpoint URL for vision model
+api_key = "ANTHROPIC API KEY"             # Your API key for vision model
+max_tokens = 8192                         # Maximum number of tokens in the response
+temperature = 0.0                         # Controls randomness for vision model
 
 # [llm.vision] #OLLAMA VISION:
 # api_type = 'ollama'

### Project-specific ###
# Logs
logs/

# Data
data/

# Workspace
workspace/

### Python ###
# Byte-compiled / optimized / DLL files
__pycache__/
*.py[cod]
*$py.class

# C extensions
*.so

# Distribution / packaging
.Python
build/
develop-eggs/
dist/
downloads/
eggs/
.eggs/
lib/
lib64/
parts/
sdist/
var/
wheels/
share/python-wheels/
*.egg-info/
.installed.cfg
*.egg
MANIFEST

# PyInstaller
#  Usually these files are written by a python script from a template
#  before PyInstaller builds the exe, so as to inject date/other infos into it.
*.manifest
*.spec

# Installer logs
pip-log.txt
pip-delete-this-directory.txt

# Unit test / coverage reports
htmlcov/
.tox/
.nox/
.coverage
.coverage.*
.cache
nosetests.xml
coverage.xml
*.cover
*.py,cover
.hypothesis/
.pytest_cache/
cover/

# Translations
*.mo
*.pot

# Django stuff:
*.log
local_settings.py
db.sqlite3
db.sqlite3-journal

# Flask stuff:
instance/
.webassets-cache

# Scrapy stuff:
.scrapy

# Sphinx documentation
docs/_build/

# PyBuilder
.pybuilder/
target/

# Jupyter Notebook
.ipynb_checkpoints

# IPython
profile_default/
ipython_config.py

# pyenv
#   For a library or package, you might want to ignore these files since the code is
#   intended to run in multiple environments; otherwise, check them in:
# .python-version

# pipenv
#   According to pypa/pipenv#598, it is recommended to include Pipfile.lock in version control.
#   However, in case of collaboration, if having platform-specific dependencies or dependencies
#   having no cross-platform support, pipenv may install dependencies that don't work, or not
#   install all needed dependencies.
#Pipfile.lock

# UV
#   Similar to Pipfile.lock, it is generally recommended to include uv.lock in version control.
#   This is especially recommended for binary packages to ensure reproducibility, and is more
#   commonly ignored for libraries.
#uv.lock

# poetry
#   Similar to Pipfile.lock, it is generally recommended to include poetry.lock in version control.
#   This is especially recommended for binary packages to ensure reproducibility, and is more
#   commonly ignored for libraries.
#   https://python-poetry.org/docs/basic-usage/#commit-your-poetrylock-file-to-version-control
#poetry.lock

# pdm
#   Similar to Pipfile.lock, it is generally recommended to include pdm.lock in version control.
#pdm.lock
#   pdm stores project-wide configurations in .pdm.toml, but it is recommended to not include it
#   in version control.
#   https://pdm.fming.dev/latest/usage/project/#working-with-version-control
.pdm.toml
.pdm-python
.pdm-build/

# PEP 582; used by e.g. github.com/David-OConnor/pyflow and github.com/pdm-project/pdm
__pypackages__/

# Celery stuff
celerybeat-schedule
celerybeat.pid

# SageMath parsed files
*.sage.py

# Environments
.env
.venv
env/
venv/
ENV/
env.bak/
venv.bak/

# Spyder project settings
.spyderproject
.spyproject

# Rope project settings
.ropeproject

# mkdocs documentation
/site

# mypy
.mypy_cache/
.dmypy.json
dmypy.json

# Pyre type checker
.pyre/

# pytype static type analyzer
.pytype/

# Cython debug symbols
cython_debug/

# PyCharm
#  JetBrains specific template is maintained in a separate JetBrains.gitignore that can
#  be found at https://github.com/github/gitignore/blob/main/Global/JetBrains.gitignore
#  and can be added to the global gitignore or merged into this file.  For a more nuclear
#  option (not recommended) you can uncomment the following to ignore the entire idea folder.
.idea/

# PyPI configuration file
.pypirc

### Visual Studio Code ###
.vscode/*
!.vscode/settings.json
!.vscode/tasks.json
!.vscode/launch.json
!.vscode/extensions.json
!.vscode/*.code-snippets

# Local History for Visual Studio Code
.history/

<<<<<<< HEAD
# Workspace
workspace/
.DS_Store
=======
# Built Visual Studio Code Extensions
*.vsix
>>>>>>> 18bea127
<|MERGE_RESOLUTION|>--- conflicted
+++ resolved
@@ -192,11 +192,8 @@
 # Local History for Visual Studio Code
 .history/
 
-<<<<<<< HEAD
-# Workspace
-workspace/
-.DS_Store
-=======
 # Built Visual Studio Code Extensions
 *.vsix
->>>>>>> 18bea127
+
+# OSX
+.DS_Store